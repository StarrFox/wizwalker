# Configuration file for the Sphinx documentation builder.
#
# This file only contains a selection of the most common options. For a full
# list see the documentation:
# https://www.sphinx-doc.org/en/master/usage/configuration.html

# -- Path setup --------------------------------------------------------------

# If extensions (or modules to document with autodoc) are in another directory,
# add these directories to sys.source_path here. If the directory is relative to the
# documentation root, use os.source_path.abspath to make it absolute, like shown here.
#
# import os
# import sys
# sys.source_path.insert(0, os.source_path.abspath('.'))


# -- Project information -----------------------------------------------------

project = "WizWalker"
copyright = "© Copyright 2020-present, StarrFox"
author = "StarrFox"

import re

with open("../pyproject.toml") as fp:
    version = re.search(
        r'\[tool.poetry]\nname = "\w+"\n(version ?= ?"([^"]+)")', fp.read()
    ).group(2)

# -- General configuration ---------------------------------------------------

# Add any Sphinx extension module names here, as strings. They can be
# extensions coming with Sphinx (named 'sphinx.ext.*') or your custom
# ones.
extensions = ["sphinx.ext.autodoc", "sphinx.ext.napoleon", "sphinx_rtd_theme"]

# Add any paths that contain templates here, relative to this directory.
templates_path = ["_templates"]

# List of patterns, relative to source directory, that match files and
# directories to ignore when looking for source files.
# This pattern also affects html_static_path and html_extra_path.
exclude_patterns = ["_build", "Thumbs.db", ".DS_Store"]


# -- Options for HTML output -------------------------------------------------

# The theme to use for HTML and HTML Help pages.  See the documentation for
# a list of builtin themes.
#
html_theme = "sphinx_rtd_theme"

# Add any paths that contain custom static files (such as style sheets) here,
# relative to this directory. They are copied after the builtin static files,
# so a file named "default.css" will overwrite the builtin "default.css".
html_static_path = ["_static"]


# https://sphinx-rtd-theme.readthedocs.io/en/latest/configuring.html
html_theme_options = {
<<<<<<< HEAD
    # 'analytics_id': 'G-XXXXXXXXXX',  #  Provided by Google in your dashboard
    # "analytics_anonymize_ip": False,
    "logo_only": False,
    "display_version": True,
    "prev_next_buttons_location": "bottom",
    "style_external_links": False,
    "vcs_pageview_mode": "",
    "style_nav_header_background": "white",
    # Toc options
    "collapse_navigation": True,
    "sticky_navigation": True,
    "navigation_depth": 4,
    "includehidden": True,
    "titles_only": False,
=======
    # Title shown in the top left. (Default: ``project`` value.)
    "navbar_title": "Wizwalker",
    # Links to shown in the top bar. (Default: top-level ``toctree`` entries.)
    "navbar_links": [
        ("Quickstart", "quickstart"),
        ("API", "api"),
        ("Memory objects", "memory_objects"),
        ("Index", "genindex"),
    ],
    "footer_text": "",
    # If ``github_link`` is set, a GitHub icon will be shown in the top right.
    "github_link": "https://github.com/StarrFox/wizwalker",
>>>>>>> 08bf8b7d
}<|MERGE_RESOLUTION|>--- conflicted
+++ resolved
@@ -7,12 +7,12 @@
 # -- Path setup --------------------------------------------------------------
 
 # If extensions (or modules to document with autodoc) are in another directory,
-# add these directories to sys.source_path here. If the directory is relative to the
-# documentation root, use os.source_path.abspath to make it absolute, like shown here.
+# add these directories to sys.path here. If the directory is relative to the
+# documentation root, use os.path.abspath to make it absolute, like shown here.
 #
 # import os
 # import sys
-# sys.source_path.insert(0, os.source_path.abspath('.'))
+# sys.path.insert(0, os.path.abspath('.'))
 
 
 # -- Project information -----------------------------------------------------
@@ -33,7 +33,10 @@
 # Add any Sphinx extension module names here, as strings. They can be
 # extensions coming with Sphinx (named 'sphinx.ext.*') or your custom
 # ones.
-extensions = ["sphinx.ext.autodoc", "sphinx.ext.napoleon", "sphinx_rtd_theme"]
+extensions = [
+    "sphinx.ext.autodoc",
+    "sphinx.ext.napoleon",
+]
 
 # Add any paths that contain templates here, relative to this directory.
 templates_path = ["_templates"]
@@ -49,32 +52,14 @@
 # The theme to use for HTML and HTML Help pages.  See the documentation for
 # a list of builtin themes.
 #
-html_theme = "sphinx_rtd_theme"
+html_theme = "amunra_sphinx_theme"
 
 # Add any paths that contain custom static files (such as style sheets) here,
 # relative to this directory. They are copied after the builtin static files,
 # so a file named "default.css" will overwrite the builtin "default.css".
 html_static_path = ["_static"]
 
-
-# https://sphinx-rtd-theme.readthedocs.io/en/latest/configuring.html
 html_theme_options = {
-<<<<<<< HEAD
-    # 'analytics_id': 'G-XXXXXXXXXX',  #  Provided by Google in your dashboard
-    # "analytics_anonymize_ip": False,
-    "logo_only": False,
-    "display_version": True,
-    "prev_next_buttons_location": "bottom",
-    "style_external_links": False,
-    "vcs_pageview_mode": "",
-    "style_nav_header_background": "white",
-    # Toc options
-    "collapse_navigation": True,
-    "sticky_navigation": True,
-    "navigation_depth": 4,
-    "includehidden": True,
-    "titles_only": False,
-=======
     # Title shown in the top left. (Default: ``project`` value.)
     "navbar_title": "Wizwalker",
     # Links to shown in the top bar. (Default: top-level ``toctree`` entries.)
@@ -87,5 +72,4 @@
     "footer_text": "",
     # If ``github_link`` is set, a GitHub icon will be shown in the top right.
     "github_link": "https://github.com/StarrFox/wizwalker",
->>>>>>> 08bf8b7d
 }