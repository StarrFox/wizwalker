import asyncio
import sys
from pathlib import Path
import json

import click
from click_default_group import DefaultGroup
from loguru import logger

from wizwalker import Wad, utils, ClientHandler
<<<<<<< HEAD
from wizwalker.memory.type_tree import get_hash_map
from wizwalker.cli import run_cmd, dump_class_to_string, dump_class_to_json
=======
from wizwalker.memory.type_tree import get_type_tree
from wizwalker.memory import TextTypeDumper, JsonTypeDumper
from wizwalker.cli import run_cmd
>>>>>>> ab03fc44


logger.enable("wizwalker")
logger.remove(0)

logfile = utils.get_logs_folder() / "debug.log"
logger.add(logfile, level="DEBUG", rotation="1 week", enqueue=True)


@click.group(cls=DefaultGroup, default="cli", default_if_no_args=True)
def main():
    """
    Wizwalker cli
    """
    pass
    # app = WizWalker()
    #
    # # close WizWalker when app is closed
    # atexit.register(app.close)
    #
    # app.run()


@main.command()
def cli():
    """
    Start a cli instance
    """
    if sys.platform != "win32":
        raise RuntimeError(f"This program is windows only, not {sys.platform}")

    run_cmd()


@main.command()
@click.option(
    "--instances", default=1, show_default=True, help="Number of instances to start"
)
@click.argument("logins", nargs=-1)
def start_wiz(instances, logins):
    """
    Start multiple wizard101 instances and optionally login to them
    """
    if instances != len(logins) and instances != 1:
        click.echo("Not enough or too many logins for the number of instances")
        exit(1)

    asyncio.run(utils.start_instances_with_login(instances, logins))


@main.group()
def dump():
    """
    Class dumping commands
    """
    pass


@dump.command()
<<<<<<< HEAD
@click.argument("file_path", type=click.Path(dir_okay=False), default="dumped.txt")
=======
@click.argument("file_path", type=click.Path(dir_okay=False), default=b"\x01")
>>>>>>> ab03fc44
def text(file_path):
    """
    Dump classes to file
    """
<<<<<<< HEAD
    file_path = Path(file_path)
=======
    # we use b"\x01" because we can't use None
    if file_path == b"\x01":
        wiz_reversion = utils.get_wiz_version()
        file_path = Path(wiz_reversion.replace(".", "_")).with_suffix(".txt")

    else:
        file_path = Path(file_path)
>>>>>>> ab03fc44

    if file_path.exists():
        if not click.confirm(f"{file_path} already exists overwrite it?", default=True):
            exit(0)

    async def _dump():
        async with ClientHandler() as ch:
            clients = ch.get_new_clients()

            if not clients:
                click.echo("No open wizard101 instances to read from")
                return

            client = clients[0]
<<<<<<< HEAD

            hash_map = await get_hash_map(client)

            out = file_path.open("w+")

            with click.progressbar(
                list(hash_map.items()),
                show_pos=True,
                show_percent=False,
                item_show_func=lambda i: i[0][:40] if i else i,
                show_eta=False,
            ) as items:
                for name, node in items:
                    out.write(await dump_class_to_string(name, node))
                    out.write("\n")
=======
            type_tree = await get_type_tree(client)
            dumper = TextTypeDumper(type_tree)
            await dumper.dump(file_path)
>>>>>>> ab03fc44

    asyncio.run(_dump())


@dump.command(name="json")
<<<<<<< HEAD
@click.argument("file_path", type=click.Path(dir_okay=False), default="dumped.json")
=======
@click.argument("file_path", type=click.Path(dir_okay=False), default=b"\x01")
>>>>>>> ab03fc44
@click.option("--indent", default=4, show_default=True, help="indent in json")
def json_(file_path, indent):
    """
    Dump classes to file
    """
<<<<<<< HEAD
    file_path = Path(file_path)
=======
    # we use b"\x01" because we can't use None
    if file_path == b"\x01":
        wiz_reversion = utils.get_wiz_version()
        file_path = Path(wiz_reversion.replace(".", "_")).with_suffix(".json")

    else:
        file_path = Path(file_path)
>>>>>>> ab03fc44

    if file_path.exists():
        if not click.confirm(f"{file_path} already exists overwrite it?", default=True):
            exit(0)

    async def _dump():
        async with ClientHandler() as ch:
            clients = ch.get_new_clients()

            if not clients:
                click.echo("No open wizard101 instances to read from")
                return

            client = clients[0]
<<<<<<< HEAD

            hash_map = await get_hash_map(client)

            res = {}

            with click.progressbar(
                list(hash_map.items()),
                show_pos=True,
                show_percent=False,
                item_show_func=lambda i: i[0][:40] if i else i,
                show_eta=False,
            ) as items:
                for name, node in items:
                    res.update(await dump_class_to_json(name, node))

            json.dump(res, file_path.open("w+"), indent=indent)
=======
            type_tree = await get_type_tree(client)
            dumper = JsonTypeDumper(type_tree)
            await dumper.dump(file_path, indent=indent)
>>>>>>> ab03fc44

    asyncio.run(_dump())


@dump.command()
@click.argument("file_one", type=click.Path(dir_okay=False, exists=True))
@click.argument("file_two", type=click.Path(dir_okay=False, exists=True))
def compare(file_one, file_two):
    """
    Compare two json dumps
    """
    file_one = Path(file_one)
    file_two = Path(file_two)

    loaded_file_one = json.load(file_one.open())
    loaded_file_two = json.load(file_two.open())

    for class_name in loaded_file_two.keys():
        if class_name not in loaded_file_one.keys():
            click.echo(f"New class {class_name}")

    for class_name in loaded_file_one.keys():
        # classes without properties
        if not loaded_file_one[class_name].get("properties"):
            continue

        old_props = loaded_file_one[class_name]["properties"]
        new_props = loaded_file_two[class_name]["properties"]

<<<<<<< HEAD
=======
        # TODO: this should be a dict not a list
>>>>>>> ab03fc44
        for prop in new_props.keys():
            if prop not in old_props.keys():
                click.echo(f"New property {prop} on {class_name}")

            elif (new_offset := new_props[prop]["offset"]) != old_props[prop]["offset"]:
                click.echo(
                    f"New offset {new_offset} on property {prop} on {class_name}"
                )

        for prop in old_props.keys():
            if prop not in new_props.keys():
                click.echo(f"Deleted property {prop} on {class_name}")


@main.group()
def wad():
    """
    Wad manipulation commands
    """
    pass


@wad.command()
@click.argument("input_dir", type=click.Path(file_okay=False), default=".")
@click.argument("output_wad", type=str)
@click.option("--overwrite", default=False, is_flag=True)
@click.option("--put-in-gamedata", default=False, is_flag=True)
def archive(input_dir: str, output_wad: str, overwrite: bool, put_in_gamedata: bool):
    """
    Create a wad from a directory
    """
    input_dir = Path(input_dir)
    output_wad = Path(output_wad)

    if not overwrite and output_wad.exists():
        click.echo(f"{output_wad} already exists pass --overwrite to overwrite it")
        return

    click.echo("Archiving...")

    import time

    if put_in_gamedata:
        output_wad = output_wad.with_suffix(".wad")
        wad_ = Wad.from_game_data(output_wad.name)

    else:
        wad_ = Wad(output_wad)

    start = time.perf_counter()
    asyncio.run(wad_.insert_all(input_dir, overwrite=overwrite))
    end = time.perf_counter()

    click.echo(f"Finished in {end - start} seconds")


@wad.command(short_help="Unarchive a wad into a directory")
@click.argument("input_wad", type=str)
@click.argument("output_dir", type=click.Path(file_okay=False), default=".")
def unarchive(input_wad, output_dir):
    """
    Unarchive a wad into a directory

    input_wad automatically fills in the rest of the source_path so you only need the name; i.e "root"
    output_dir defaults to the current directory
    """
    maybe_path = Path(input_wad).with_suffix(".wad")

    if maybe_path.exists() and maybe_path.is_file():
        wad_ = Wad(maybe_path)

    else:
        wad_ = Wad.from_game_data(input_wad)

    path = Path(output_dir)

    if not path.exists():
        if click.confirm(f"{path} does not exsist; create it?", default=True):
            path.mkdir(exist_ok=True)
        else:
            exit(0)

    click.echo("Unarchiving...")

    import time

    start = time.perf_counter()
    asyncio.run(wad_.extract_all(path))
    end = time.perf_counter()

    click.echo(
        f"Unarchived {len(wad_._file_map.keys())} files in {int(end - start)} seconds"
    )


@wad.command(short_help="Extract a single file from a wad")
@click.argument("input_wad", type=str)
@click.argument("file_name")
def extract(input_wad, file_name):
    """
    Extract a single file from a wad

    input_wad automatically fills in the rest of the source_path so you only need the name; i.e "root"
    """
    maybe_path = Path(input_wad)

    maybe_path = maybe_path.with_suffix(".wad")

    if maybe_path.exists() and maybe_path.is_file():
        wad_ = Wad(maybe_path)

    else:
        wad_ = Wad.from_game_data(input_wad)

    async def _extract_file():
        try:
            file_data = await wad_.read(file_name)
        except ValueError:
            click.echo(f"No file named {file_name} found.")
        else:
            if not file_data:
                click.echo(
                    f"{file_name} has not yet been patched by the game; must get the game to load it"
                )
                exit(0)

            relitive_file_name = file_name.split("/")[-1]

            with open(relitive_file_name, "wb+") as fp:
                click.echo("Writing...")
                fp.write(file_data)

    asyncio.run(_extract_file())


# # TODO: finish
# @wad.command()
# def insert():
#     """
#     Insert a single file into a wad
#     """
#     click.echo("Not implimented")


if __name__ == "__main__":
    main()<|MERGE_RESOLUTION|>--- conflicted
+++ resolved
@@ -8,14 +8,9 @@
 from loguru import logger
 
 from wizwalker import Wad, utils, ClientHandler
-<<<<<<< HEAD
-from wizwalker.memory.type_tree import get_hash_map
-from wizwalker.cli import run_cmd, dump_class_to_string, dump_class_to_json
-=======
 from wizwalker.memory.type_tree import get_type_tree
 from wizwalker.memory import TextTypeDumper, JsonTypeDumper
 from wizwalker.cli import run_cmd
->>>>>>> ab03fc44
 
 
 logger.enable("wizwalker")
@@ -75,18 +70,11 @@
 
 
 @dump.command()
-<<<<<<< HEAD
-@click.argument("file_path", type=click.Path(dir_okay=False), default="dumped.txt")
-=======
 @click.argument("file_path", type=click.Path(dir_okay=False), default=b"\x01")
->>>>>>> ab03fc44
 def text(file_path):
     """
     Dump classes to file
     """
-<<<<<<< HEAD
-    file_path = Path(file_path)
-=======
     # we use b"\x01" because we can't use None
     if file_path == b"\x01":
         wiz_reversion = utils.get_wiz_version()
@@ -94,7 +82,6 @@
 
     else:
         file_path = Path(file_path)
->>>>>>> ab03fc44
 
     if file_path.exists():
         if not click.confirm(f"{file_path} already exists overwrite it?", default=True):
@@ -109,45 +96,20 @@
                 return
 
             client = clients[0]
-<<<<<<< HEAD
-
-            hash_map = await get_hash_map(client)
-
-            out = file_path.open("w+")
-
-            with click.progressbar(
-                list(hash_map.items()),
-                show_pos=True,
-                show_percent=False,
-                item_show_func=lambda i: i[0][:40] if i else i,
-                show_eta=False,
-            ) as items:
-                for name, node in items:
-                    out.write(await dump_class_to_string(name, node))
-                    out.write("\n")
-=======
             type_tree = await get_type_tree(client)
             dumper = TextTypeDumper(type_tree)
             await dumper.dump(file_path)
->>>>>>> ab03fc44
 
     asyncio.run(_dump())
 
 
 @dump.command(name="json")
-<<<<<<< HEAD
-@click.argument("file_path", type=click.Path(dir_okay=False), default="dumped.json")
-=======
 @click.argument("file_path", type=click.Path(dir_okay=False), default=b"\x01")
->>>>>>> ab03fc44
 @click.option("--indent", default=4, show_default=True, help="indent in json")
 def json_(file_path, indent):
     """
     Dump classes to file
     """
-<<<<<<< HEAD
-    file_path = Path(file_path)
-=======
     # we use b"\x01" because we can't use None
     if file_path == b"\x01":
         wiz_reversion = utils.get_wiz_version()
@@ -155,7 +117,6 @@
 
     else:
         file_path = Path(file_path)
->>>>>>> ab03fc44
 
     if file_path.exists():
         if not click.confirm(f"{file_path} already exists overwrite it?", default=True):
@@ -170,28 +131,9 @@
                 return
 
             client = clients[0]
-<<<<<<< HEAD
-
-            hash_map = await get_hash_map(client)
-
-            res = {}
-
-            with click.progressbar(
-                list(hash_map.items()),
-                show_pos=True,
-                show_percent=False,
-                item_show_func=lambda i: i[0][:40] if i else i,
-                show_eta=False,
-            ) as items:
-                for name, node in items:
-                    res.update(await dump_class_to_json(name, node))
-
-            json.dump(res, file_path.open("w+"), indent=indent)
-=======
             type_tree = await get_type_tree(client)
             dumper = JsonTypeDumper(type_tree)
             await dumper.dump(file_path, indent=indent)
->>>>>>> ab03fc44
 
     asyncio.run(_dump())
 
@@ -221,10 +163,7 @@
         old_props = loaded_file_one[class_name]["properties"]
         new_props = loaded_file_two[class_name]["properties"]
 
-<<<<<<< HEAD
-=======
         # TODO: this should be a dict not a list
->>>>>>> ab03fc44
         for prop in new_props.keys():
             if prop not in old_props.keys():
                 click.echo(f"New property {prop} on {class_name}")
