--- conflicted
+++ resolved
@@ -42,17 +42,10 @@
     if sys.platform != "win32":
         raise RuntimeError(f"This program is windows only, not {sys.platform}")
 
-<<<<<<< HEAD
     run_cmd()
 
 
-=======
-    walker = WizWalker()
-    start_console(locals={"walker": walker})
-
-
 # TODO: 2.0: remove --nowait, make start_instances_with_login not wait if there are no logins
->>>>>>> 2591a573
 @main.command()
 @click.option(
     "--instances", default=1, show_default=True, help="Number of instances to start"
