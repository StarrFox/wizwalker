--- conflicted
+++ resolved
@@ -1,10 +1,7 @@
-<<<<<<< HEAD
-=======
+import wizwalker
 from warnings import warn
 from functools import partial
 
->>>>>>> 7e30bcca
-import wizwalker
 
 
 class CombatMember:
