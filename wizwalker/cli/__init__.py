<<<<<<< HEAD
from .console import WizWalkerConsole, run_cmd
from .type_dumper import *
=======
from .console import WizWalkerConsole, run_cmd
>>>>>>> ab03fc44
<|MERGE_RESOLUTION|>--- conflicted
+++ resolved
@@ -1,6 +1 @@
-<<<<<<< HEAD
-from .console import WizWalkerConsole, run_cmd
-from .type_dumper import *
-=======
-from .console import WizWalkerConsole, run_cmd
->>>>>>> ab03fc44
+from .console import WizWalkerConsole, run_cmd