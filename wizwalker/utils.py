import asyncio
import ctypes
import ctypes.wintypes
import math
import subprocess

# noinspection PyCompatibility
import winreg
from pathlib import Path
from typing import Any, Callable, Iterable, List, Optional

import appdirs

from wizwalker import ExceptionalTimeout
from wizwalker.constants import Keycode, kernel32, user32, gdi32


async def async_sorted(iterable, /, *, key=None, reverse=False):
    """
    sorted but key function is awaited
    """
    if key is None:
        return sorted(iterable, reverse=reverse)

    evaluated = {}

    for item in iterable:
        evaluated[item] = await key(item)

    return [
        i[0] for i in sorted(evaluated.items(), key=lambda it: it[1], reverse=reverse)
    ]


class XYZ:
    def __init__(self, x: float, y: float, z: float):
        self.x = x
        self.y = y
        self.z = z

    def __sub__(self, other):
        return self.distance(other)

    def __str__(self):
        return f"<XYZ ({self.x}, {self.y}, {self.z})>"

    def __repr__(self):
        return str(self)

    def __iter__(self):
        return iter((self.x, self.y, self.z))

    def distance(self, other):
        """
        Calculate the distance between two points
        this does not account for z axis
        """
        if not isinstance(other, type(self)):
            raise ValueError(
                f"Can only calculate distance between instances of {type(self)} not {type(other)}"
            )

        return math.dist((self.x, self.y), (other.x, other.y))

    def yaw(self, other):
        """Calculate perfect yaw to reach another xyz"""
        if not isinstance(other, type(self)):
            raise ValueError(
                f"Can only calculate yaw between instances of {type(self)} not {type(other)}"
            )

        return calculate_perfect_yaw(self, other)

    def relative_yaw(self, *, x: float = None, y: float = None):
        """Calculate relative yaw to reach another x and/or y relative to current"""
        if x is None:
            x = self.x
        if y is None:
            y = self.y

        other = type(self)(x, y, self.z)
        return self.yaw(other)


class Rectangle:
    def __init__(self, x1: int, y1: int, x2: int, y2: int):
        self.x1 = x1
        self.y1 = y1
        self.x2 = x2
        self.y2 = y2

    def __str__(self):
        return f"<Rectangle ({self.x1}, {self.y1}, {self.x2}, {self.y2})>"

    def __repr__(self):
        return str(self)

    def __iter__(self):
        return iter((self.x1, self.x2, self.y1, self.y2))

    def scale_to_client(self, parents: List["Rectangle"], factor: float) -> "Rectangle":
        """
        Scale this rectangle base on parents and a scale factor

        Args:
            parents: List of other rectangles
            factor: Factor to scale by

        Returns:
            The scaled rectangle
        """
        x1_sum = self.x1
        y1_sum = self.y1

        for rect in parents:
            x1_sum += rect.x1
            y1_sum += rect.y1

        converted = Rectangle(
            int(x1_sum * factor),
            int(y1_sum * factor),
            int(((self.x2 - self.x1) * factor) + (x1_sum * factor)),
            int(((self.y2 - self.y1) * factor) + (y1_sum * factor)),
        )

        return converted

    def center(self):
        """
        Get the center point of this rectangle

        Returns:
            The center point
        """
        center_x = ((self.x2 - self.x1) // 2) + self.x1
        center_y = ((self.y2 - self.y1) // 2) + self.y1

        return center_x, center_y

    def paint_on_screen(self, window_handle: int, *, rgb: tuple = (255, 0, 0)):
        """
        Paint this rectangle to the screen for debugging

        Args:
            rgb: Red, green, blue tuple to define the color of the rectangle
            window_handle: Handle to the window to paint the rectangle on
        """
        paint_struct = PAINTSTRUCT()
        # https://docs.microsoft.com/en-us/windows/win32/api/winuser/nf-winuser-getdc
        device_context = user32.GetDC(window_handle)
        brush = gdi32.CreateSolidBrush(ctypes.wintypes.RGB(*rgb))

        user32.BeginPaint(window_handle, ctypes.byref(paint_struct))

        # left, top = top left corner; right, bottom = bottom right corner
        draw_rect = ctypes.wintypes.RECT()
        draw_rect.left = self.x1
        draw_rect.top = self.y1
        draw_rect.right = self.x2
        draw_rect.bottom = self.y2

        # https://docs.microsoft.com/en-us/windows/win32/api/wingdi/nf-wingdi-createrectrgnindirect
        region = gdi32.CreateRectRgnIndirect(ctypes.byref(draw_rect))
        # https://docs.microsoft.com/en-us/windows/win32/api/wingdi/nf-wingdi-fillrgn
        gdi32.FillRgn(device_context, region, brush)

        user32.EndPaint(window_handle, ctypes.byref(paint_struct))
        user32.ReleaseDC(window_handle, device_context)
        gdi32.DeleteObject(brush)
        gdi32.DeleteObject(region)


class PAINTSTRUCT(ctypes.Structure):
    _fields_ = [
        ("hdc", ctypes.wintypes.HDC),
        ("fErase", ctypes.wintypes.BOOL),
        ("rcPaint", ctypes.wintypes.RECT),
        ("fRestore", ctypes.wintypes.BOOL),
        ("fIncUpdate", ctypes.wintypes.BOOL),
        ("rgbReserved", ctypes.c_char * 32),
    ]


def order_clients(clients):
    def sort_clients(client):
        rect = client.window_rectangle
        return rect.y1, rect.x1

    return sorted(clients, key=sort_clients)


# TODO: fix the actual issue here, passing install defaults to ClientHandler/Client
#  doubt anyone would be working with two different installs at the same time but
#  it should be supported anyway
_OVERRIDE_PATH = None


def override_wiz_install_location(path: str):
    """
    Override the path returned by get_wiz_install

    Args:
        path: The path to override with
    """
    # hacking old behavior so I dont have to actually fix the issue
    global _OVERRIDE_PATH
    _OVERRIDE_PATH = path


def get_wiz_install() -> Path:
    """
    Get the game install root dir
    """
    if _OVERRIDE_PATH:
        return Path(_OVERRIDE_PATH).absolute()

    try:
        with winreg.OpenKey(
            winreg.HKEY_CURRENT_USER,
            r"Software\Microsoft\Windows\CurrentVersion\Uninstall\{A9E27FF5-6294-46A8-B8FD-77B1DECA3021}",
            0,
            winreg.KEY_ALL_ACCESS,
        ) as key:
            install_location = Path(
                winreg.QueryValueEx(key, "InstallLocation")[0]
            ).absolute()
            return install_location
    except OSError:
        raise Exception("Wizard101 install not found.")


def start_instance():
    """
    Starts a wizard101 instance
    """
    location = get_wiz_install()
    subprocess.Popen(
        rf"{location}\Bin\WizardGraphicalClient.exe -L login.us.wizard101.com 12000",
        cwd=rf"{location}\Bin",
    )


def instance_login(window_handle: int, username: str, password: str):
    """
    Login to an instance on the login screen

    Args:
        window_handle: Handle to window
        username: Username to login with
        password: Password to login with
    """

    def send_chars(chars: str):
        for char in chars:
            user32.SendMessageW(window_handle, 0x102, ord(char), 0)

    send_chars(username)
    # tab
    user32.SendMessageW(window_handle, 0x102, 9, 0)
    send_chars(password)
    # enter
    user32.SendMessageW(window_handle, 0x102, 13, 0)


# TODO: use login window for this
# -- [LoginWindow] GameLoginWindow
# --- [title1 shadow] ControlText
# --- [loginPassword] ControlEdit
# --- [passwordText] ControlText
# --- [accountText] ControlText
# --- [okButton] ControlButton
# --- [cancelButton] ControlButton
# --- [title1] ControlText
# --- [loginName] ControlEdit
async def start_instances_with_login(instance_number: int, logins: Iterable):
    """
    Start a number of instances and login to them with logins

    Args:
        instance_number: number of instances to start
        logins: logins to use
    """
    start_handles = set(get_all_wizard_handles())

    for _ in range(instance_number):
        start_instance()

    # TODO: have way to properly check if instances are on login screen
    # waiting for instances to start
    await asyncio.sleep(7)

    new_handles = set(get_all_wizard_handles()).difference(start_handles)

    for handle, username_password in zip(new_handles, logins):
        username, password = username_password.split(":")
        instance_login(handle, username, password)


def calculate_perfect_yaw(current_xyz: XYZ, target_xyz: XYZ) -> float:
    """
    Calculates the perfect yaw to reach an xyz in a stright line

    Args:
        current_xyz: Starting position xyz
        target_xyz: Ending position xyz
    """
    target_line = math.dist(
        (current_xyz.x, current_xyz.y), (target_xyz.x, target_xyz.y)
    )
    origin_line = math.dist(
        (current_xyz.x, current_xyz.y), (current_xyz.x, current_xyz.y - 1)
    )
    target_to_origin_line = math.dist(
        (target_xyz.x, target_xyz.y), (current_xyz.x, current_xyz.y - 1)
    )
    # target_angle = math.cos(origin_line / target_line)
    target_angle = math.acos(
        (pow(target_line, 2) + pow(origin_line, 2) - pow(target_to_origin_line, 2))
        / (2 * origin_line * target_line)
    )

    if target_xyz.x > current_xyz.x:
        # outside
        target_angle_degres = math.degrees(target_angle)
        perfect_yaw = math.radians(360 - target_angle_degres)
    else:
        # inside
        perfect_yaw = target_angle

    return perfect_yaw


async def wait_for_value(
    coro, want, sleep_time: float = 0.5, *, ignore_errors: bool = True
):
    """
    Wait for a coro to return a value

    Args:
        coro: Coro to wait for
        want: Value wanted
        sleep_time: Time between calls
        ignore_errors: If errors should be ignored
    """
    while True:
        try:
            now = await coro()
            if now == want:
                return now

        except Exception as e:
            if ignore_errors:
                await asyncio.sleep(sleep_time)

            else:
                raise e


async def wait_for_non_error(coro, sleep_time: float = 0.5):
    """
    Wait for a coro to not error

    Args:
        coro: Coro to wait for
        sleep_time: Time between calls
    """
    while True:
        # noinspection PyBroadException
        try:
            now = await coro()
            return now

        except Exception:
            await asyncio.sleep(sleep_time)


async def maybe_wait_for_value_with_timeout(
    coro,
    sleep_time: float = 0.5,
    *,
    value: Any = None,
    timeout: Optional[float] = None,
    ignore_exceptions: bool = True,
    inverse_value: bool = False,
):
    possible_exception = None

    async def _inner():
        nonlocal possible_exception

        while True:
            try:
                res = await coro()
                if value is not None and inverse_value and res != value:
                    return res

                elif value is not None and not inverse_value and res == value:
                    return res

                else:
                    return res

            except Exception as e:
                if ignore_exceptions:
                    possible_exception = e
                    await asyncio.sleep(sleep_time)

                else:
                    raise e

    try:
        return await asyncio.wait_for(_inner(), timeout)
    except asyncio.TimeoutError:
        raise ExceptionalTimeout(
            f"Timed out waiting for coro {coro.__name__}", possible_exception
        )


def get_cache_folder() -> Path:
    """
    Get the wizwalker cache folder
    """
    app_name = "WizWalker"
    app_author = "StarrFox"
    cache_dir = Path(appdirs.user_cache_dir(app_name, app_author))

    cache_dir.mkdir(parents=True, exist_ok=True)

    return cache_dir


def get_logs_folder() -> Path:
    """
    Get the wizwalker log folder
    """
    app_name = "WizWalker"
    app_author = "StarrFox"
    log_dir = Path(appdirs.user_log_dir(app_name, app_author))

    log_dir.mkdir(parents=True, exist_ok=True)

    return log_dir


<<<<<<< HEAD
def get_foreground_window_handle() -> Optional[int]:
=======
def get_system_directory(max_size: int = 100) -> Path:
    """
    Get the windows system directory

    Args:
        max_size: Max size of the string
    """
    # https://docs.microsoft.com/en-us/windows/win32/api/sysinfoapi/nf-sysinfoapi-getsystemdirectoryw
    buffer = ctypes.create_unicode_buffer(max_size)
    kernel32.GetSystemDirectoryW(buffer, max_size)

    return Path(buffer.value)


def get_foreground_window() -> Optional[int]:
>>>>>>> 67ce8646
    """
    Get the window currently in the forground

    Returns:
        Handle to the window currently in the forground
    """
    return user32.GetForegroundWindow()


def set_foreground_window_handle(window_handle: int) -> bool:
    """
    Bring a window to the foreground

    Args:
        window_handle: Handle to the window to bring to the foreground

    Returns:
        False if the operation failed True otherwise
    """
    return user32.SetForegroundWindow(window_handle) != 0


def get_window_handle_title(handle: int, max_size: int = 100) -> str:
    """
    Get a window's title bar text

    Args:
        handle: Handle to the window
        max_size: Max size to read

    Returns:
        The window title
    """
    # https://docs.microsoft.com/en-us/windows/win32/api/winuser/nf-winuser-getwindowtextw
    window_title = ctypes.create_unicode_buffer(max_size)
    user32.GetWindowTextW(handle, ctypes.byref(window_title), max_size)
    return window_title.value


def set_window_handle_title(handle: int, window_title: str):
    """
    Set a window's title bar text

    Args:
        handle: Handle to the window
        window_title: Title to write
    """
    # https://docs.microsoft.com/en-us/windows/win32/api/winuser/nf-winuser-setwindowtextw
    user32.SetWindowTextW(handle, window_title)


def get_window_handle_rectangle(handle: int) -> Rectangle:
    """
    Get a window's Rectangle

    Args:
        handle: Handle to the window

    Returns:
        The window's Rectangle
    """
    # https://docs.microsoft.com/en-us/windows/win32/api/winuser/nf-winuser-getwindowrect
    rect = ctypes.wintypes.RECT()
    user32.GetWindowRect(handle, ctypes.byref(rect))

    # noinspection PyTypeChecker
    return Rectangle(rect.right, rect.top, rect.left, rect.bottom)


def check_if_process_running(handle: int) -> bool:
    """
    Checks if a process is still running
    True = Running
    False = Not
    """
    # https://docs.microsoft.com/en-us/windows/win32/api/processthreadsapi/nf-processthreadsapi-getexitcodeprocess
    exit_code = ctypes.wintypes.DWORD()
    kernel32.GetExitCodeProcess(handle, ctypes.byref(exit_code))
    # 259 is the value of IS_ALIVE
    return exit_code.value == 259


def get_pid_from_handle(handle: int) -> int:
    # https://docs.microsoft.com/en-us/windows/win32/api/winuser/nf-winuser-getwindowthreadprocessid
    pid = ctypes.wintypes.DWORD()
    user32.GetWindowThreadProcessId(handle, ctypes.byref(pid))
    return pid.value


def get_all_wizard_handles() -> list:
    """
    Get handles to all currently open wizard clients
    """
    target_class = "Wizard Graphical Client"

    def callback(handle):
        class_name = ctypes.create_unicode_buffer(len(target_class))
        user32.GetClassNameW(handle, class_name, len(target_class) + 1)
        if target_class == class_name.value:
            return True

    return get_window_handles_by_predicate(callback)


def get_window_handles_by_predicate(predicate: Callable) -> list:
    """
    Get all windows that match a predicate

    Args:
        predicate: the predicate windows should pass

    Examples:
        .. code-block:: py

            def predicate(window_handle):
                if window_handle == 0:
                    # handle will be returned
                    return True
                else:
                    # handle will not be returned
                    return False
    """
    handles = []

    def callback(handle, _):
        if predicate(handle):
            handles.append(handle)

        # iterate all windows, (True)
        return 1

    enumwindows_func_type = ctypes.WINFUNCTYPE(
        ctypes.c_bool, ctypes.c_int, ctypes.POINTER(ctypes.c_int),
    )

    callback = enumwindows_func_type(callback)
    user32.EnumWindows(callback, 0)

    return handles


async def timed_send_key(window_handle: int, key: Keycode, seconds: float):
    """
    Send a key for a number of seconds

    Args:
        window_handle: Handle to window to send key to
        key: The key to send
        seconds: Number of seconds to send the key
    """
    keydown_task = asyncio.create_task(_send_keydown_forever(window_handle, key))
    await asyncio.sleep(seconds)
    keydown_task.cancel()
    user32.SendMessageW(window_handle, 0x101, key.value, 0)


async def _send_keydown_forever(window_handle: int, key: Keycode):
    while True:
        user32.SendMessageW(window_handle, 0x100, key.value, 0)
        await asyncio.sleep(0.05)<|MERGE_RESOLUTION|>--- conflicted
+++ resolved
@@ -442,9 +442,7 @@
     return log_dir
 
 
-<<<<<<< HEAD
 def get_foreground_window_handle() -> Optional[int]:
-=======
 def get_system_directory(max_size: int = 100) -> Path:
     """
     Get the windows system directory
@@ -460,7 +458,6 @@
 
 
 def get_foreground_window() -> Optional[int]:
->>>>>>> 67ce8646
     """
     Get the window currently in the forground
 
