import asyncio
import ctypes
import ctypes.wintypes
import math
import subprocess

# noinspection PyCompatibility
import winreg
from pathlib import Path
from typing import Any, Callable, Iterable, List, Optional

import appdirs

from wizwalker import ExceptionalTimeout
from wizwalker.constants import Keycode, kernel32, user32, gdi32


async def async_sorted(iterable, /, *, key=None, reverse=False):
    """
    sorted but key function is awaited
    """
    if key is None:
        return sorted(iterable, reverse=reverse)

    evaluated = {}

    for item in iterable:
        evaluated[item] = await key(item)

    return [
        i[0] for i in sorted(evaluated.items(), key=lambda it: it[1], reverse=reverse)
    ]


class XYZ:
    def __init__(self, x: float, y: float, z: float):
        self.x = x
        self.y = y
        self.z = z

    def __sub__(self, other):
        return self.distance(other)

    def __str__(self):
        return f"<XYZ ({self.x}, {self.y}, {self.z})>"

    def __repr__(self):
        return str(self)

    def __iter__(self):
        return iter((self.x, self.y, self.z))

    def distance(self, other):
        """
        Calculate the distance between two points
        this does not account for z axis
        """
        if not isinstance(other, type(self)):
            raise ValueError(
                f"Can only calculate distance between instances of {type(self)} not {type(other)}"
            )

        return math.dist((self.x, self.y), (other.x, other.y))

    def yaw(self, other):
        """Calculate perfect yaw to reach another xyz"""
        if not isinstance(other, type(self)):
            raise ValueError(
                f"Can only calculate yaw between instances of {type(self)} not {type(other)}"
            )

        return calculate_perfect_yaw(self, other)

    def relative_yaw(self, *, x: float = None, y: float = None):
        """Calculate relative yaw to reach another x and/or y relative to current"""
        if x is None:
            x = self.x
        if y is None:
            y = self.y

        other = type(self)(x, y, self.z)
        return self.yaw(other)


class Rectangle:
    def __init__(self, x1: int, y1: int, x2: int, y2: int):
        self.x1 = x1
        self.y1 = y1
        self.x2 = x2
        self.y2 = y2

    def __str__(self):
        return f"<Rectangle ({self.x1}, {self.y1}, {self.x2}, {self.y2})>"

    def __repr__(self):
        return str(self)

    def __iter__(self):
        return iter((self.x1, self.x2, self.y1, self.y2))

    def scale_to_client(self, parents: List["Rectangle"], factor: float) -> "Rectangle":
        """
        Scale this rectangle base on parents and a scale factor

        Args:
            parents: List of other rectangles
            factor: Factor to scale by

        Returns:
            The scaled rectangle
        """
        x1_sum = self.x1
        y1_sum = self.y1

        for rect in parents:
            x1_sum += rect.x1
            y1_sum += rect.y1

        converted = Rectangle(
            int(x1_sum * factor),
            int(y1_sum * factor),
            int(((self.x2 - self.x1) * factor) + (x1_sum * factor)),
            int(((self.y2 - self.y1) * factor) + (y1_sum * factor)),
        )

        return converted

    def center(self):
        """
        Get the center point of this rectangle

        Returns:
            The center point
        """
        center_x = ((self.x2 - self.x1) // 2) + self.x1
        center_y = ((self.y2 - self.y1) // 2) + self.y1

        return center_x, center_y

    def paint_on_screen(self, window_handle: int, *, rgb: tuple = (255, 0, 0)):
        """
        Paint this rectangle to the screen for debugging

        Args:
            rgb: Red, green, blue tuple to define the color of the rectangle
            window_handle: Handle to the window to paint the rectangle on
        """
        paint_struct = PAINTSTRUCT()
        # https://docs.microsoft.com/en-us/windows/win32/api/winuser/nf-winuser-getdc
        device_context = user32.GetDC(window_handle)
        brush = gdi32.CreateSolidBrush(ctypes.wintypes.RGB(*rgb))

        user32.BeginPaint(window_handle, ctypes.byref(paint_struct))

        # left, top = top left corner; right, bottom = bottom right corner
        draw_rect = ctypes.wintypes.RECT()
        draw_rect.left = self.x1
        draw_rect.top = self.y1
        draw_rect.right = self.x2
        draw_rect.bottom = self.y2

        # https://docs.microsoft.com/en-us/windows/win32/api/wingdi/nf-wingdi-createrectrgnindirect
        region = gdi32.CreateRectRgnIndirect(ctypes.byref(draw_rect))
        # https://docs.microsoft.com/en-us/windows/win32/api/wingdi/nf-wingdi-fillrgn
        gdi32.FillRgn(device_context, region, brush)

        user32.EndPaint(window_handle, ctypes.byref(paint_struct))
        user32.ReleaseDC(window_handle, device_context)
        gdi32.DeleteObject(brush)
        gdi32.DeleteObject(region)


class PAINTSTRUCT(ctypes.Structure):
    _fields_ = [
        ("hdc", ctypes.wintypes.HDC),
        ("fErase", ctypes.wintypes.BOOL),
        ("rcPaint", ctypes.wintypes.RECT),
        ("fRestore", ctypes.wintypes.BOOL),
        ("fIncUpdate", ctypes.wintypes.BOOL),
        ("rgbReserved", ctypes.c_char * 32),
    ]


def order_clients(clients):
    def sort_clients(client):
        rect = client.window_rectangle
        return rect.y1, rect.x1

    return sorted(clients, key=sort_clients)


<<<<<<< HEAD
# TODO: add support for all other uninstall registry locations
=======
_OVERRIDE_PATH = None


def override_wiz_install_location(path: str):
    """
    Override the path returned by get_wiz_install

    Args:
        path: The path to override with
    """
    # hacking old behavior so I dont have to actually fix the issue
    global _OVERRIDE_PATH
    _OVERRIDE_PATH = path


>>>>>>> 53af9e20
def get_wiz_install() -> Path:
    """
    Get the game install root dir
    """
    if _OVERRIDE_PATH:
        return Path(_OVERRIDE_PATH).absolute()

    try:
        with winreg.OpenKey(
            winreg.HKEY_CURRENT_USER,
            r"Software\Microsoft\Windows\CurrentVersion\Uninstall\{A9E27FF5-6294-46A8-B8FD-77B1DECA3021}",
            0,
            winreg.KEY_ALL_ACCESS,
        ) as key:
            install_location = Path(
                winreg.QueryValueEx(key, "InstallLocation")[0]
            ).absolute()
            return install_location
    except OSError:
        raise Exception("Wizard101 install not found.")


def start_instance():
    """
    Starts a wizard101 instance
    """
    location = get_wiz_install()
    subprocess.Popen(
        rf"{location}\Bin\WizardGraphicalClient.exe -L login.us.wizard101.com 12000",
        cwd=rf"{location}\Bin",
    )


def instance_login(window_handle: int, username: str, password: str):
    """
    Login to an instance on the login screen

    Args:
        window_handle: Handle to window
        username: Username to login with
        password: Password to login with
    """

    def send_chars(chars: str):
        for char in chars:
            user32.SendMessageW(window_handle, 0x102, ord(char), 0)

    send_chars(username)
    # tab
    user32.SendMessageW(window_handle, 0x102, 9, 0)
    send_chars(password)
    # enter
    user32.SendMessageW(window_handle, 0x102, 13, 0)


# TODO: use login window for this
# -- [LoginWindow] GameLoginWindow
# --- [title1 shadow] ControlText
# --- [loginPassword] ControlEdit
# --- [passwordText] ControlText
# --- [accountText] ControlText
# --- [okButton] ControlButton
# --- [cancelButton] ControlButton
# --- [title1] ControlText
# --- [loginName] ControlEdit
async def start_instances_with_login(instance_number: int, logins: Iterable):
    """
    Start a number of instances and login to them with logins

    Args:
        instance_number: number of instances to start
        logins: logins to use
    """
    start_handles = set(get_all_wizard_handles())

    for _ in range(instance_number):
        start_instance()

    # TODO: have way to properly check if instances are on login screen
    # waiting for instances to start
    await asyncio.sleep(7)

    new_handles = set(get_all_wizard_handles()).difference(start_handles)

    for handle, username_password in zip(new_handles, logins):
        username, password = username_password.split(":")
        instance_login(handle, username, password)


def calculate_perfect_yaw(current_xyz: XYZ, target_xyz: XYZ) -> float:
    """
    Calculates the perfect yaw to reach an xyz in a stright line

    Args:
        current_xyz: Starting position xyz
        target_xyz: Ending position xyz
    """
    target_line = math.dist(
        (current_xyz.x, current_xyz.y), (target_xyz.x, target_xyz.y)
    )
    origin_line = math.dist(
        (current_xyz.x, current_xyz.y), (current_xyz.x, current_xyz.y - 1)
    )
    target_to_origin_line = math.dist(
        (target_xyz.x, target_xyz.y), (current_xyz.x, current_xyz.y - 1)
    )
    # target_angle = math.cos(origin_line / target_line)
    target_angle = math.acos(
        (pow(target_line, 2) + pow(origin_line, 2) - pow(target_to_origin_line, 2))
        / (2 * origin_line * target_line)
    )

    if target_xyz.x > current_xyz.x:
        # outside
        target_angle_degres = math.degrees(target_angle)
        perfect_yaw = math.radians(360 - target_angle_degres)
    else:
        # inside
        perfect_yaw = target_angle

    return perfect_yaw


async def wait_for_value(
    coro, want, sleep_time: float = 0.5, *, ignore_errors: bool = True
):
    """
    Wait for a coro to return a value

    Args:
        coro: Coro to wait for
        want: Value wanted
        sleep_time: Time between calls
        ignore_errors: If errors should be ignored
    """
    while True:
        try:
            now = await coro()
            if now == want:
                return now

        except Exception as e:
            if ignore_errors:
                await asyncio.sleep(sleep_time)

            else:
                raise e


async def wait_for_non_error(coro, sleep_time: float = 0.5):
    """
    Wait for a coro to not error

    Args:
        coro: Coro to wait for
        sleep_time: Time between calls
    """
    while True:
        # noinspection PyBroadException
        try:
            now = await coro()
            return now

        except Exception:
            await asyncio.sleep(sleep_time)


async def maybe_wait_for_value_with_timeout(
    coro,
    sleep_time: float = 0.5,
    *,
    value: Any = None,
    timeout: Optional[float] = None,
    ignore_exceptions: bool = True,
    inverse_value: bool = False,
):
    possible_exception = None

    async def _inner():
        nonlocal possible_exception

        while True:
            try:
                res = await coro()
                if value is not None and inverse_value and res != value:
                    return res

                elif value is not None and not inverse_value and res == value:
                    return res

                else:
                    return res

            except Exception as e:
                if ignore_exceptions:
                    possible_exception = e
                    await asyncio.sleep(sleep_time)

                else:
                    raise e

    try:
        return await asyncio.wait_for(_inner(), timeout)
    except asyncio.TimeoutError:
        raise ExceptionalTimeout(
            f"Timed out waiting for coro {coro.__name__}", possible_exception
        )


def get_cache_folder() -> Path:
    """
    Get the wizwalker cache folder
    """
    app_name = "WizWalker"
    app_author = "StarrFox"
    cache_dir = Path(appdirs.user_cache_dir(app_name, app_author))

    cache_dir.mkdir(parents=True, exist_ok=True)

    return cache_dir


def get_logs_folder() -> Path:
    """
    Get the wizwalker log folder
    """
    app_name = "WizWalker"
    app_author = "StarrFox"
    log_dir = Path(appdirs.user_log_dir(app_name, app_author))

    log_dir.mkdir(parents=True, exist_ok=True)

    return log_dir


def get_foreground_window_handle() -> Optional[int]:
    """
    Get the window currently in the forground

    Returns:
        Handle to the window currently in the forground
    """
    return user32.GetForegroundWindow()


def set_foreground_window_handle(window_handle: int) -> bool:
    """
    Bring a window to the foreground

    Args:
        window_handle: Handle to the window to bring to the foreground

    Returns:
        False if the operation failed True otherwise
    """
    return user32.SetForegroundWindow(window_handle) != 0


def get_window_handle_title(handle: int, max_size: int = 100) -> str:
    """
    Get a window's title bar text

    Args:
        handle: Handle to the window
        max_size: Max size to read

    Returns:
        The window title
    """
    # https://docs.microsoft.com/en-us/windows/win32/api/winuser/nf-winuser-getwindowtextw
    window_title = ctypes.create_unicode_buffer(max_size)
    user32.GetWindowTextW(handle, ctypes.byref(window_title), max_size)
    return window_title.value


def set_window_handle_title(handle: int, window_title: str):
    """
    Set a window's title bar text

    Args:
        handle: Handle to the window
        window_title: Title to write
    """
    # https://docs.microsoft.com/en-us/windows/win32/api/winuser/nf-winuser-setwindowtextw
    user32.SetWindowTextW(handle, window_title)


def get_window_handle_rectangle(handle: int) -> Rectangle:
    """
    Get a window's Rectangle

    Args:
        handle: Handle to the window

    Returns:
        The window's Rectangle
    """
    # https://docs.microsoft.com/en-us/windows/win32/api/winuser/nf-winuser-getwindowrect
    rect = ctypes.wintypes.RECT()
    user32.GetWindowRect(handle, ctypes.byref(rect))

    # noinspection PyTypeChecker
    return Rectangle(rect.right, rect.top, rect.left, rect.bottom)


def check_if_process_running(handle: int) -> bool:
    """
    Checks if a process is still running
    True = Running
    False = Not
    """
    # https://docs.microsoft.com/en-us/windows/win32/api/processthreadsapi/nf-processthreadsapi-getexitcodeprocess
    exit_code = ctypes.wintypes.DWORD()
    kernel32.GetExitCodeProcess(handle, ctypes.byref(exit_code))
    # 259 is the value of IS_ALIVE
    return exit_code.value == 259


def get_pid_from_handle(handle: int) -> int:
    # https://docs.microsoft.com/en-us/windows/win32/api/winuser/nf-winuser-getwindowthreadprocessid
    pid = ctypes.wintypes.DWORD()
    user32.GetWindowThreadProcessId(handle, ctypes.byref(pid))
    return pid.value


def get_all_wizard_handles() -> list:
    """
    Get handles to all currently open wizard clients
    """
    target_class = "Wizard Graphical Client"

    def callback(handle):
        class_name = ctypes.create_unicode_buffer(len(target_class))
        user32.GetClassNameW(handle, class_name, len(target_class) + 1)
        if target_class == class_name.value:
            return True

    return get_window_handles_by_predicate(callback)


def get_window_handles_by_predicate(predicate: Callable) -> list:
    """
    Get all windows that match a predicate

    Args:
        predicate: the predicate windows should pass

    Examples:
        .. code-block:: py

            def predicate(window_handle):
                if window_handle == 0:
                    # handle will be returned
                    return True
                else:
                    # handle will not be returned
                    return False
    """
    handles = []

    def callback(handle, _):
        if predicate(handle):
            handles.append(handle)

        # iterate all windows, (True)
        return 1

    enumwindows_func_type = ctypes.WINFUNCTYPE(
        ctypes.c_bool, ctypes.c_int, ctypes.POINTER(ctypes.c_int),
    )

    callback = enumwindows_func_type(callback)
    user32.EnumWindows(callback, 0)

    return handles


async def timed_send_key(window_handle: int, key: Keycode, seconds: float):
    """
    Send a key for a number of seconds

    Args:
        window_handle: Handle to window to send key to
        key: The key to send
        seconds: Number of seconds to send the key
    """
    keydown_task = asyncio.create_task(_send_keydown_forever(window_handle, key))
    await asyncio.sleep(seconds)
    keydown_task.cancel()
    user32.SendMessageW(window_handle, 0x101, key.value, 0)


async def _send_keydown_forever(window_handle: int, key: Keycode):
    while True:
        user32.SendMessageW(window_handle, 0x100, key.value, 0)
        await asyncio.sleep(0.05)<|MERGE_RESOLUTION|>--- conflicted
+++ resolved
@@ -189,9 +189,6 @@
     return sorted(clients, key=sort_clients)
 
 
-<<<<<<< HEAD
-# TODO: add support for all other uninstall registry locations
-=======
 _OVERRIDE_PATH = None
 
 
@@ -207,7 +204,6 @@
     _OVERRIDE_PATH = path
 
 
->>>>>>> 53af9e20
 def get_wiz_install() -> Path:
     """
     Get the game install root dir
