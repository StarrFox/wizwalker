import asyncio
<<<<<<< HEAD
from collections.abc import Callable
=======
import struct
>>>>>>> 99d969f6
from functools import cached_property
from typing import Optional

import pymem

from . import (
    CacheHandler,
    Keycode,
    MemoryReadError,
    ReadingEnumFailed,
    utils,
)
from .constants import WIZARD_SPEED
from .memory import (
    CurrentActorBody,
    CurrentClientObject,
    CurrentDuel,
    CurrentGameStats,
    CurrentQuestPosition,
    CurrentRootWindow,
    DuelPhase,
    HookHandler,
    CurrentRenderContext,
)
from .mouse_handler import MouseHandler
from .utils import (
    XYZ,
    check_if_process_running,
    get_window_handle_title,
    set_window_handle_title,
    get_window_handle_rectangle,
)


class Client:
    """
    Represents a connected wizard client

    Args:
        window_handle: A handle to the window this client connects to
    """

    def __init__(self, window_handle: int):
        self.window_handle = window_handle

        self._pymem = pymem.Pymem()
        self._pymem.open_process_from_id(self.process_id)
        self.hook_handler = HookHandler(self._pymem, self)

        self.cache_handler = CacheHandler()
        self.mouse_handler = MouseHandler(self)

        self.stats = CurrentGameStats(self.hook_handler)
        self.body = CurrentActorBody(self.hook_handler)
        self.duel = CurrentDuel(self.hook_handler)
        self.quest_position = CurrentQuestPosition(self.hook_handler)
        self.client_object = CurrentClientObject(self.hook_handler)
        self.root_window = CurrentRootWindow(self.hook_handler)
        self.render_context = CurrentRenderContext(self.hook_handler)

        self._template_ids = None
        self._is_loading_addr = None
        self._world_view_window = None
        self._is_infinite_patched = False
        # (addr, bytes)
        self._infinite_patch_og_info = None

    def __repr__(self):
        return f"<Client {self.window_handle=} {self.process_id=}>"

    @property
    def title(self) -> str:
        """
        Get or set this window's title
        """
        return get_window_handle_title(self.window_handle)

    @title.setter
    def title(self, window_title: str):
        set_window_handle_title(self.window_handle, window_title)

    @property
    def is_foreground(self) -> bool:
        """
        If this client is the foreground window

        Set this to True to bring it to the foreground

        Notes:
            These conditions must be true to set the foreground
            https://docs.microsoft.com/en-us/windows/win32/api/winuser/nf-winuser-setforegroundwindow#remarks
        """
        return utils.get_foreground_window_handle() == self.window_handle

    @is_foreground.setter
    def is_foreground(self, value: bool):
        if value is False:
            return

        utils.set_foreground_window_handle(self.window_handle)

    @property
    def window_rectangle(self):
        """
        Get this client's window rectangle
        """
        return get_window_handle_rectangle(self.window_handle)

    @cached_property
    def process_id(self) -> int:
        """
        Client's process id
        """
        return utils.get_pid_from_handle(self.window_handle)

    def is_running(self):
        """
        If this client is still running
        """
        return check_if_process_running(self._pymem.process_handle)

    async def zone_name(self) -> Optional[str]:
        """
        Client's current zone name
        """
        client_zone = await self.client_object.client_zone()

        if client_zone is not None:
            # noinspection PyBroadException
            try:
                return await client_zone.zone_name()
            except Exception:
                return None

        return None

    async def get_base_entity_list(self):
        """
        List of WizClientObjects currently loaded
        """
        root_client = await self.client_object.parent()
        return await root_client.children()

    async def get_base_entities_with_name(self, name: str):
        """
        Get entites with a name

        Args:
            name: The name to search for

        Returns:
            List of the matching entities
        """

        async def _pred(entity):
            object_template = await entity.object_template()
            return await object_template.object_name() == name

        return await self.get_base_entities_with_predicate(_pred)

    # TODO: add example
    async def get_base_entities_with_predicate(self, predicate: Callable):
        """
        Get entities with a predicate

        Args:
            predicate: Awaitable that returns True or False on if to add an entity

        Returns:
            The matching entities
        """
        entities = []

        for entity in await self.get_base_entity_list():
            if await predicate(entity):
                entities.append(entity)

        return entities

    async def get_world_view_window(self):
        """
        Get the world view window
        """
        if self._world_view_window:
            return self._world_view_window

        pos = await self.root_window.get_windows_with_name("WorldView")
        self._world_view_window = pos[0]
        return self._world_view_window

    async def activate_hooks(
        self, *, wait_for_ready: bool = True, timeout: float = None
    ):
        """
        Activate all memory hooks but mouseless

        Keyword Args:
            wait_for_ready: If this should wait for hooks to be ready to use (duel exempt)
            timeout: How long to wait for hook values to be witten (None for no timeout)
        """
        await self.hook_handler.activate_all_hooks(
            wait_for_ready=wait_for_ready, timeout=timeout
        )

    async def close(self):
        """
        Closes this client; unhooking all active hooks
        """
        # if the client isn't running there isn't anything to unhook
        if not self.is_running():
            return

        if self._is_infinite_patched:
            await self.hook_handler.write_bytes(
                self._infinite_patch_og_info[0], self._infinite_patch_og_info[1]
            )

        await self.hook_handler.close()

    async def get_template_ids(self) -> dict:
        """
        Get a dict of template ids mapped to their value
        ids are str
        """
        if self._template_ids:
            return self._template_ids

        self._template_ids = await self.cache_handler.get_template_ids()
        return self._template_ids

    async def in_battle(self) -> bool:
        """
        If the client is in battle or not
        """
        try:
            duel_phase = await self.duel.duel_phase()
        except (ReadingEnumFailed, MemoryReadError):
            return False
        else:
            return duel_phase is not DuelPhase.ended

    async def is_loading(self) -> bool:
        """
        If the client is currently in a loading screen
        (does not apply to character load in)
        """
        if not self._is_loading_addr:
            mov_instruction_addr = await self.hook_handler.pattern_scan(
                b"\xC6\x05....\x00\xC6\x80.....\x48\x8B",
                module="WizardGraphicalClient.exe",
            )
            # first 2 bytes are the mov instruction and mov type (C6 05)
            rip_offset = await self.hook_handler.read_typed(
                mov_instruction_addr + 2, "int"
            )
            # 7 is the length of this instruction
            self._is_loading_addr = mov_instruction_addr + 7 + rip_offset

        # 1 -> can't move (loading) 0 -> can move (not loading)
        return await self.hook_handler.read_typed(self._is_loading_addr, "bool")

    async def is_in_dialog(self) -> bool:
        """
        If the client is in dialog
        """
        world_view = await self.get_world_view_window()
        for child in await world_view.children():
            # TODO: check if we also need to check for wndDialogMain child
            if (child_name := await child.name()) == "NPCServicesWin":
                return True

            elif child_name == "wndDialogMain":
                return True

        return False

    async def is_in_npc_range(self) -> bool:
        """
        If the client is within an npc interact range
        """
        world_view = await self.get_world_view_window()
        for child in await world_view.children():
            if await child.name() == "NPCRangeWin":
                return True

        return False

    async def backpack_space(self) -> tuple:
        """
        This client's backpack space used and max
        must be on inventory page to use
        """
        maybe_space_window = await self.root_window.get_windows_with_name(
            "inventorySpace"
        )

        if not maybe_space_window:
            # TODO: replace error
            raise ValueError("Must open inventory screen to get")

        text = await maybe_space_window[0].maybe_text()
        text = text.replace("<center>", "")
        used, total = text.split("/")
        return int(used), int(total)

    async def wait_for_zone_change(
        self, name: Optional[str] = None, *, sleep_time: Optional[float] = 0.5
    ):
        """
        Wait for the client's zone to change

        Args:
            name: The name of the zone to wait to be changed from or None to read
            sleep_time: How long to sleep between reads or None to not
        """
        if name is None:
            name = await self.zone_name()

        while await self.zone_name() == name:
            await asyncio.sleep(sleep_time)

        while await self.is_loading():
            await asyncio.sleep(sleep_time)

    async def current_energy(self) -> int:
        """
        Client's current energy
        energy globe must be visible to use
        """
        maybe_energy_text = await self.root_window.get_windows_with_name("textEnergy")

        if not maybe_energy_text:
            # TODO: replace error
            raise ValueError("Energy globe not on screen")

        text = await maybe_energy_text[0].maybe_text()
        text = text.replace("<center>", "")
        text = text.replace("</center>", "")
        return int(text)

    def login(self, username: str, password: str):
        """
        Login this client

        Args:
            username: The username to login with
            password: The password to login with
        """
        utils.instance_login(self.window_handle, username, password)

    async def send_key(self, key: Keycode, seconds: float = 0):
        """
        Send a key

        Args:
            key: The Keycode to send
            seconds: How long to send it for
        """
        await utils.timed_send_key(self.window_handle, key, seconds)

    async def goto(self, x: float, y: float):
        """
        Moves the player to a specific x and y

        Args:
            x: X to move to
            y: Y to move to
        """
        current_xyz = await self.body.position()
        # (40 / 100) + 1 = 1.4
        speed_multiplier = ((await self.client_object.speed_multiplier()) / 100) + 1
        target_xyz = utils.XYZ(x, y, current_xyz.z)
        distance = current_xyz - target_xyz
        move_seconds = distance / (WIZARD_SPEED * speed_multiplier)
        yaw = utils.calculate_perfect_yaw(current_xyz, target_xyz)

        await self.body.write_yaw(yaw)
        await utils.timed_send_key(self.window_handle, Keycode.W, move_seconds)

    async def teleport(self, xyz: XYZ, yaw: float = None, *, move_after: bool = True):
        """
        Teleport the client

        Args:
            xyz: xyz to teleport to
            yaw: yaw to set or None to not change
            move_after: If the client should rotate some to update the player model position
        """
        await self.patch_infinite_loading()

        await self.body.write_position(xyz)

        if move_after:
            await self.send_key(Keycode.D, 0.1)

        if yaw is not None:
            await self.body.write_yaw(yaw)

    async def patch_infinite_loading(self):
        """
        Patches infinite loading
        """
        if self._is_infinite_patched:
            return

        je_addr = await self.hook_handler.pattern_scan(
            rb"\x0F\x84....\xFF\x15\xFC\x81\xFE\x00\x89\x05\xD2\x55\xC9\x01\xBA....\x48\x8D\x4D\xD7",
            module="WizardGraphicalClient.exe",
        )

        self._infinite_patch_og_info = (
            je_addr,
            await self.hook_handler.read_bytes(je_addr, 6),
        )

        jmp_offset = await self.hook_handler.read_typed(je_addr + 2, "unsigned int")

        # account for instruction size diff
        jmp_offset += 1

        # jmp offset + no op since original instruction is 6 long
        await self.hook_handler.write_bytes(
            je_addr, b"\xE9" + struct.pack("<I", jmp_offset) + b"\x90"
        )

        self._is_infinite_patched = True<|MERGE_RESOLUTION|>--- conflicted
+++ resolved
@@ -1,9 +1,5 @@
 import asyncio
-<<<<<<< HEAD
 from collections.abc import Callable
-=======
-import struct
->>>>>>> 99d969f6
 from functools import cached_property
 from typing import Optional
 
