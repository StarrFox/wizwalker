import asyncio
<<<<<<< HEAD
import struct
from collections.abc import Callable
=======
>>>>>>> 8ac26534
from functools import cached_property
from typing import Optional

import pymem

from . import (
    CacheHandler,
    Keycode,
    MemoryReadError,
    ReadingEnumFailed,
    utils,
)
from .constants import WIZARD_SPEED
from .memory import (
    CurrentActorBody,
    CurrentClientObject,
    CurrentDuel,
    CurrentGameStats,
    CurrentQuestPosition,
    CurrentRootWindow,
    DuelPhase,
    HookHandler,
    CurrentRenderContext,
)
from .mouse_handler import MouseHandler
from .utils import (
    XYZ,
    check_if_process_running,
    get_window_handle_title,
    set_window_handle_title,
    get_window_handle_rectangle,
)


class Client:
    """
    Represents a connected wizard client

    Args:
        window_handle: A handle to the window this client connects to
    """

    def __init__(self, window_handle: int):
        self.window_handle = window_handle

        self._pymem = pymem.Pymem()
        self._pymem.open_process_from_id(self.process_id)
        self.hook_handler = HookHandler(self._pymem, self)

        self.cache_handler = CacheHandler()
        self.mouse_handler = MouseHandler(self)

        self.stats = CurrentGameStats(self.hook_handler)
        self.body = CurrentActorBody(self.hook_handler)
        self.duel = CurrentDuel(self.hook_handler)
        self.quest_position = CurrentQuestPosition(self.hook_handler)
        self.client_object = CurrentClientObject(self.hook_handler)
        self.root_window = CurrentRootWindow(self.hook_handler)
        self.render_context = CurrentRenderContext(self.hook_handler)

        self._template_ids = None
        self._is_loading_addr = None
        self._world_view_window = None
        self._is_infinite_patched = False
        # (addr, bytes)
        self._infinite_patch_og_info = None

    def __repr__(self):
        return f"<Client {self.window_handle=} {self.process_id=}>"

    @property
    def title(self) -> str:
        """
        Get or set this window's title
        """
        return get_window_handle_title(self.window_handle)

    @title.setter
    def title(self, window_title: str):
        set_window_handle_title(self.window_handle, window_title)

    @property
    def is_foreground(self) -> bool:
        """
        If this client is the foreground window

        Set this to True to bring it to the foreground

        Notes:
            These conditions must be true to set the foreground
            https://docs.microsoft.com/en-us/windows/win32/api/winuser/nf-winuser-setforegroundwindow#remarks
        """
        return utils.get_foreground_window_handle() == self.window_handle

    @is_foreground.setter
    def is_foreground(self, value: bool):
        if value is False:
            return

        utils.set_foreground_window_handle(self.window_handle)

    @property
    def window_rectangle(self):
        """
        Get this client's window rectangle
        """
        return get_window_handle_rectangle(self.window_handle)

    @cached_property
    def process_id(self) -> int:
        """
        Client's process id
        """
        return utils.get_pid_from_handle(self.window_handle)

    def is_running(self):
        """
        If this client is still running
        """
        return check_if_process_running(self._pymem.process_handle)

    async def zone_name(self) -> Optional[str]:
        """
        Client's current zone name
        """
        client_zone = await self.client_object.client_zone()

        if client_zone is not None:
            # noinspection PyBroadException
            try:
                return await client_zone.zone_name()
            except Exception:
                return None

        return None

    async def get_base_entity_list(self):
        """
        List of WizClientObjects currently loaded
        """
        root_client = await self.client_object.parent()
        return await root_client.children()

    async def get_base_entities_with_name(self, name: str):
        """
        Get entites with a name

        Args:
            name: The name to search for

        Returns:
            List of the matching entities
        """

        async def _pred(entity):
            object_template = await entity.object_template()
            return await object_template.object_name() == name

        return await self.get_base_entities_with_predicate(_pred)

    # TODO: add example
    async def get_base_entities_with_predicate(self, predicate: Callable):
        """
        Get entities with a predicate

        Args:
            predicate: Awaitable that returns True or False on if to add an entity

        Returns:
            The matching entities
        """
        entities = []

        for entity in await self.get_base_entity_list():
            if await predicate(entity):
                entities.append(entity)

        return entities

    async def get_world_view_window(self):
        """
        Get the world view window
        """
        if self._world_view_window:
            return self._world_view_window

        pos = await self.root_window.get_windows_with_name("WorldView")
        self._world_view_window = pos[0]
        return self._world_view_window

    async def activate_hooks(
        self, *, wait_for_ready: bool = True, timeout: float = None
    ):
        """
        Activate all memory hooks but mouseless

        Keyword Args:
            wait_for_ready: If this should wait for hooks to be ready to use (duel exempt)
            timeout: How long to wait for hook values to be witten (None for no timeout)
        """
        await self.hook_handler.activate_all_hooks(
            wait_for_ready=wait_for_ready, timeout=timeout
        )

    async def close(self):
        """
        Closes this client; unhooking all active hooks
        """
        # if the client isn't running there isn't anything to unhook
        if not self.is_running():
            return

        await self.hook_handler.close()

    async def get_template_ids(self) -> dict:
        """
        Get a dict of template ids mapped to their value
        ids are str
        """
        if self._template_ids:
            return self._template_ids

        self._template_ids = await self.cache_handler.get_template_ids()
        return self._template_ids

    async def in_battle(self) -> bool:
        """
        If the client is in battle or not
        """
        try:
            duel_phase = await self.duel.duel_phase()
        except (ReadingEnumFailed, MemoryReadError):
            return False
        else:
            return duel_phase is not DuelPhase.ended

    async def is_loading(self) -> bool:
        """
        If the client is currently in a loading screen
        (does not apply to character load in)
        """
        if not self._is_loading_addr:
            mov_instruction_addr = await self.hook_handler.pattern_scan(
                b"\xC6\x05....\x00\xC6\x80.....\x48\x8B",
                module="WizardGraphicalClient.exe",
            )
            # first 2 bytes are the mov instruction and mov type (C6 05)
            rip_offset = await self.hook_handler.read_typed(
                mov_instruction_addr + 2, "int"
            )
            # 7 is the length of this instruction
            self._is_loading_addr = mov_instruction_addr + 7 + rip_offset

        # 1 -> can't move (loading) 0 -> can move (not loading)
        return await self.hook_handler.read_typed(self._is_loading_addr, "bool")

    async def is_in_dialog(self) -> bool:
        """
        If the client is in dialog
        """
        world_view = await self.get_world_view_window()
        for child in await world_view.children():
            # TODO: check if we also need to check for wndDialogMain child
            if (child_name := await child.name()) == "NPCServicesWin":
                return True

            elif child_name == "wndDialogMain":
                return True

        return False

    async def is_in_npc_range(self) -> bool:
        """
        If the client is within an npc interact range
        """
        world_view = await self.get_world_view_window()
        for child in await world_view.children():
            if await child.name() == "NPCRangeWin":
                return True

        return False

    async def backpack_space(self) -> tuple:
        """
        This client's backpack space used and max
        must be on inventory page to use
        """
        maybe_space_window = await self.root_window.get_windows_with_name(
            "inventorySpace"
        )

        if not maybe_space_window:
            # TODO: replace error
            raise ValueError("Must open inventory screen to get")

        text = await maybe_space_window[0].maybe_text()
        text = text.replace("<center>", "")
        used, total = text.split("/")
        return int(used), int(total)

    async def wait_for_zone_change(
        self, name: Optional[str] = None, *, sleep_time: Optional[float] = 0.5
    ):
        """
        Wait for the client's zone to change

        Args:
            name: The name of the zone to wait to be changed from or None to read
            sleep_time: How long to sleep between reads or None to not
        """
        if name is None:
            name = await self.zone_name()

        while await self.zone_name() == name:
            await asyncio.sleep(sleep_time)

        while await self.is_loading():
            await asyncio.sleep(sleep_time)

    async def current_energy(self) -> int:
        """
        Client's current energy
        energy globe must be visible to use
        """
        maybe_energy_text = await self.root_window.get_windows_with_name("textEnergy")

        if not maybe_energy_text:
            # TODO: replace error
            raise ValueError("Energy globe not on screen")

        text = await maybe_energy_text[0].maybe_text()
        text = text.replace("<center>", "")
        text = text.replace("</center>", "")
        return int(text)

    def login(self, username: str, password: str):
        """
        Login this client

        Args:
            username: The username to login with
            password: The password to login with
        """
        utils.instance_login(self.window_handle, username, password)

    async def send_key(self, key: Keycode, seconds: float = 0):
        """
        Send a key

        Args:
            key: The Keycode to send
            seconds: How long to send it for
        """
        await utils.timed_send_key(self.window_handle, key, seconds)

    async def goto(self, x: float, y: float):
        """
        Moves the player to a specific x and y

        Args:
            x: X to move to
            y: Y to move to
        """
        current_xyz = await self.body.position()
        # (40 / 100) + 1 = 1.4
        speed_multiplier = ((await self.client_object.speed_multiplier()) / 100) + 1
        target_xyz = utils.XYZ(x, y, current_xyz.z)
        distance = current_xyz - target_xyz
        move_seconds = distance / (WIZARD_SPEED * speed_multiplier)
        yaw = utils.calculate_perfect_yaw(current_xyz, target_xyz)

        await self.body.write_yaw(yaw)
        await utils.timed_send_key(self.window_handle, Keycode.W, move_seconds)

    async def teleport(self, xyz: XYZ, yaw: float = None, *, move_after: bool = True):
        """
        Teleport the client

        Args:
            xyz: xyz to teleport to
            yaw: yaw to set or None to not change
            move_after: If the client should rotate some to update the player model position
        """
        await self.patch_infinite_loading()
        await self.body.write_position(xyz)

        if move_after:
            await self.send_key(Keycode.D, 0.1)

        if yaw is not None:
            await self.body.write_yaw(yaw)

    # TODO: test what the speed loss is using this instead of normal .teleport
    async def pet_teleport(self, xyz: XYZ, yaw: float = None, *, move_after: bool = True):
        """
        Teleport the client's pet

        Args:
            xyz: xyz to teleport to
            yaw: yaw to set or None to not change

        Keyword Args:
            move_after: If the client's pet should rotate some to update the player model position
        """
        # when you are playing as pet .client_object is the pet ClientObject
        pet_actor_body = await self.client_object.actor_body()

        await self.patch_infinite_loading()
        await pet_actor_body.write_position(xyz)

        if move_after:
            await self.send_key(Keycode.D, 0.1)

        if yaw is not None:
            await pet_actor_body.write_yaw(yaw)

    async def patch_infinite_loading(self):
        """
        Patches infinite loading
        """
        if self._is_infinite_patched:
            return

        cmp_addr = await self.hook_handler.pattern_scan(
            b"\x80\x3D.....\x0F\x85...........\xE8....\x39"
        )

        # +2 offset [4 bytes long]
        ac_flag_offset = await self.hook_handler.read_typed(cmp_addr + 2, "int")

        ac_flag_addr = cmp_addr + 7 + ac_flag_offset

        await self.hook_handler.write_typed(ac_flag_addr, True, "bool")

        self._is_infinite_patched = True<|MERGE_RESOLUTION|>--- conflicted
+++ resolved
@@ -1,9 +1,5 @@
 import asyncio
-<<<<<<< HEAD
-import struct
 from collections.abc import Callable
-=======
->>>>>>> 8ac26534
 from functools import cached_property
 from typing import Optional
 
