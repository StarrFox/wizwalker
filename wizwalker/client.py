--- conflicted
+++ resolved
@@ -1,10 +1,7 @@
 import asyncio
-<<<<<<< HEAD
 import struct
 import warnings
-=======
 from collections.abc import Callable
->>>>>>> d8f749e2
 from functools import cached_property
 from typing import Optional
 
@@ -15,7 +12,8 @@
     Keycode,
     MemoryReadError,
     ReadingEnumFailed,
-    utils, ExceptionalTimeout,
+    utils,
+    ExceptionalTimeout,
 )
 from .constants import WIZARD_SPEED
 from .memory import (
@@ -36,17 +34,11 @@
 from .utils import (
     XYZ,
     check_if_process_running,
-<<<<<<< HEAD
-    get_window_title,
-    set_window_title,
-    get_window_rectangle,
-    wait_for_value,
-    maybe_wait_for_any_value_with_timeout,
-=======
     get_window_handle_title,
     set_window_handle_title,
     get_window_handle_rectangle,
->>>>>>> d8f749e2
+    wait_for_value,
+    maybe_wait_for_any_value_with_timeout,
 )
 
 
@@ -451,14 +443,10 @@
         Args:
             xyz: xyz to teleport to
             yaw: yaw to set or None to not change
-<<<<<<< HEAD
 
         Keyword Args:
             move_after: depreciated
             wait_on_inuse: If we should wait for the update bool to be False
-=======
-            move_after: If the client should rotate some to update the player model position
->>>>>>> d8f749e2
         """
         # we do this because the old teleport only required the body hook
         client_object = await self.body.parent_client_object()
