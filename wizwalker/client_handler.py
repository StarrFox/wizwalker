--- conflicted
+++ resolved
@@ -25,12 +25,6 @@
 
     async def __aexit__(self, exc_type, exc_val, exc_tb):
         await self.close()
-<<<<<<< HEAD
-
-    def __repr__(self):
-        return f"<WizWalker {self.clients=}>"
-=======
->>>>>>> d8f749e2
 
     @cached_property
     def install_location(self) -> Path:
