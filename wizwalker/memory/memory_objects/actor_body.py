from typing import Optional

from wizwalker.utils import XYZ
from wizwalker.memory.memory_object import PropertyClass, DynamicMemoryObject
from wizwalker.memory import memory_objects


class ActorBody(PropertyClass):
    """
    Base class for ActorBody
    """

    async def read_base_address(self) -> int:
        raise NotImplementedError()

    # note: internal
    async def parent_client_object(self) -> Optional["memory_objects.DynamicClientObject"]:
        addr = await self.read_value_from_offset(72, "unsigned long long")

        if addr == 0:
            return None

        return memory_objects.DynamicClientObject(self.hook_handler, addr)

    async def position(self) -> XYZ:
        """
        This body's position

        Returns:
            An XYZ representing the position
        """
        return await self.read_xyz(88)

    async def write_position(self, position: XYZ):
        """
        Write this body's position

        Args:
            position: The position to write
        """
        await self.write_xyz(88, position)

    async def pitch(self) -> float:
        """
        This body's pitch

        Returns:
            Float representing pitch
        """
        return await self.read_value_from_offset(100, "float")

    async def write_pitch(self, pitch: float):
        """
        Write this body's pitch

        Args:
            pitch: The pitch to write
        """
        await self.write_value_to_offset(100, pitch, "float")

    async def roll(self) -> float:
        """
        This body's roll

        Returns:
            Float representing roll
        """
        return await self.read_value_from_offset(104, "float")

    async def write_roll(self, roll: float):
        """
        Write this body's roll

        Args:
            roll: The roll to write
        """
        await self.write_value_to_offset(104, roll, "float")

    async def yaw(self) -> float:
        """
        The body's yaw

        Returns:
            Float representing yaw
        """
        return await self.read_value_from_offset(108, "float")

    async def write_yaw(self, yaw: float):
        """
        Write this body's yaw

        Args:
            yaw: The yaw to write
        """
        await self.write_value_to_offset(108, yaw, "float")

    async def height(self) -> float:
        """
        This body's height

        Returns:
            Float representing height
        """
        return await self.read_value_from_offset(132, "float")

    async def write_height(self, height: float):
        """
        Write this body's height

        Args:
            height: The height to write
        """
        await self.write_value_to_offset(132, height, "float")

    async def scale(self) -> float:
        """
        This body's scale

        Returns:
            Float representing scale
        """
        return await self.read_value_from_offset(112, "float")

    async def write_scale(self, scale: float):
        """
        Write this body's scale

        Args:
            scale: The scale to write
        """
        await self.write_value_to_offset(112, scale, "float")

    # Note: internal offset
    async def model_update_scheduled(self) -> bool:
        """
        If this body should have their model resynced with it's position

        Returns:
            Boolean representing state
        """
        return await self.read_value_from_offset(136, "bool")

    async def write_model_update_scheduled(self, state: bool):
        """
        Writes if this body should have their model resynced with it's position

        Args:
            state: The boolean to write
        """
        await self.write_value_to_offset(136, state, "bool")


class CurrentActorBody(ActorBody):
    """
    Actor body tied to the player hook
    """

    async def read_base_address(self) -> int:
<<<<<<< HEAD
        return await self.hook_handler.read_current_player_base()


class DynamicActorBody(DynamicMemoryObject, ActorBody):
    """
    Dynamic actor body that can take an address
    """

    pass
=======
        return await self.memory_reader.read_current_player_base()
>>>>>>> ab03fc44
<|MERGE_RESOLUTION|>--- conflicted
+++ resolved
@@ -1,9 +1,8 @@
 from typing import Optional
 
 from wizwalker.utils import XYZ
-from wizwalker.memory.memory_object import PropertyClass, DynamicMemoryObject
+from wizwalker.memory.memory_object import PropertyClass
 from wizwalker.memory import memory_objects
-
 
 class ActorBody(PropertyClass):
     """
@@ -156,16 +155,4 @@
     """
 
     async def read_base_address(self) -> int:
-<<<<<<< HEAD
-        return await self.hook_handler.read_current_player_base()
-
-
-class DynamicActorBody(DynamicMemoryObject, ActorBody):
-    """
-    Dynamic actor body that can take an address
-    """
-
-    pass
-=======
-        return await self.memory_reader.read_current_player_base()
->>>>>>> ab03fc44
+        return await self.memory_reader.read_current_player_base()