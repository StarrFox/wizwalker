--- conflicted
+++ resolved
@@ -1,10 +1,5 @@
-<<<<<<< HEAD
-from .actor_body import ActorBody, CurrentActorBody, DynamicActorBody
-from .client_zone import ClientZone, DynamicClientZone
-=======
 from .actor_body import ActorBody, CurrentActorBody
 from .client_zone import ClientZone, AddressedClientZone
->>>>>>> ab03fc44
 from .client_object import (
     ClientObject,
     CurrentClientObject,
@@ -20,7 +15,16 @@
 from .spell import AddressedHand, AddressedSpell, Hand, Spell
 from .window import CurrentRootWindow, AddressedWindow, Window
 from .render_context import RenderContext, CurrentRenderContext
-<<<<<<< HEAD
+from .combat_resolver import CombatResolver, AddressedCombatResolver
+from .play_deck import (
+    PlayDeck,
+    PlaySpellData,
+    AddressedPlayDeck,
+    AddressedPlaySpellData,
+)
+from .game_object_template import WizGameObjectTemplate, AddressedWizGameObjectTemplate
+from .behavior_template import BehaviorTemplate, AddressedBehaviorTemplate
+from .behavior_instance import BehaviorInstance, AddressedBehaviorInstance
 from .combat_resolver import CombatResolver, DynamicCombatResolver
 from .play_deck import PlayDeck, PlaySpellData, DynamicPlayDeck, DynamicPlaySpellData
 from .game_object_template import WizGameObjectTemplate, DynamicWizGameObjectTemplate
@@ -35,16 +39,4 @@
     DynamicFreeCameraController,
     ElasticCameraController,
     DynamicElasticCameraController,
-)
-=======
-from .combat_resolver import CombatResolver, AddressedCombatResolver
-from .play_deck import (
-    PlayDeck,
-    PlaySpellData,
-    AddressedPlayDeck,
-    AddressedPlaySpellData,
-)
-from .game_object_template import WizGameObjectTemplate, AddressedWizGameObjectTemplate
-from .behavior_template import BehaviorTemplate, AddressedBehaviorTemplate
-from .behavior_instance import BehaviorInstance, AddressedBehaviorInstance
->>>>>>> ab03fc44
+)