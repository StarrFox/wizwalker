from typing import Optional

from wizwalker.memory.memory_object import PropertyClass, DynamicMemoryObject
from .behavior_template import DynamicBehaviorTemplate


# TODO: 0x58 = behavior template
class BehaviorInstance(PropertyClass):
    """
    Base class for behavior instances
    """

    async def read_base_address(self) -> int:
        raise NotImplementedError()

    # note: helper method
    async def behavior_name(self) -> Optional[str]:
        template = await self.behavior_template()

        if template is None:
            return None

        return await template.behavior_name()

    async def behavior_template_name_id(self) -> int:
        """
        This behavior's template name id
        """
        return await self.read_value_from_offset(104, "unsigned int")

    async def write_behavior_template_name_id(self, behavior_template_name_id: int):
        """
        Write this behavior's template name id

        Args:
            behavior_template_name_id: The behavior template name to write
        """
        await self.write_value_to_offset(104, behavior_template_name_id, "unsigned int")

<<<<<<< HEAD
    # note: hidden
    async def behavior_template(self) -> Optional[DynamicBehaviorTemplate]:
        """
        Get this behavior's template
        """
        addr = await self.read_value_from_offset(0x58, "unsigned long long")

        if not addr:
=======
    # note: not defined
    async def behavior_template(self) -> Optional[DynamicBehaviorTemplate]:
        addr = await self.read_value_from_offset(0x58, "unsigned long long")

        if addr == 0:
>>>>>>> 8ac26534
            return None

        return DynamicBehaviorTemplate(self.hook_handler, addr)


class DynamicBehaviorInstance(DynamicMemoryObject, BehaviorInstance):
    """
    Dynamic behavior instance that can be given an address
    """

    pass<|MERGE_RESOLUTION|>--- conflicted
+++ resolved
@@ -4,7 +4,6 @@
 from .behavior_template import DynamicBehaviorTemplate
 
 
-# TODO: 0x58 = behavior template
 class BehaviorInstance(PropertyClass):
     """
     Base class for behavior instances
@@ -37,7 +36,6 @@
         """
         await self.write_value_to_offset(104, behavior_template_name_id, "unsigned int")
 
-<<<<<<< HEAD
     # note: hidden
     async def behavior_template(self) -> Optional[DynamicBehaviorTemplate]:
         """
@@ -46,13 +44,6 @@
         addr = await self.read_value_from_offset(0x58, "unsigned long long")
 
         if not addr:
-=======
-    # note: not defined
-    async def behavior_template(self) -> Optional[DynamicBehaviorTemplate]:
-        addr = await self.read_value_from_offset(0x58, "unsigned long long")
-
-        if addr == 0:
->>>>>>> 8ac26534
             return None
 
         return DynamicBehaviorTemplate(self.hook_handler, addr)
