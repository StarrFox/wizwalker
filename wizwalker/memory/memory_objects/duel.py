from typing import List, Optional

from wizwalker.utils import XYZ
from wizwalker.memory.memory_object import PropertyClass
from .combat_participant import AddressedCombatParticipant
from .enums import DuelExecutionOrder, DuelPhase, SigilInitiativeSwitchMode
from .combat_resolver import AddressedCombatResolver


class Duel(PropertyClass):
    async def read_base_address(self) -> int:
        raise NotImplementedError()

    async def participant_list(
        self,
<<<<<<< HEAD
    ) -> List[AddressedCombatParticipant]:
=======
    ) -> List[DynamicCombatParticipant]:
>>>>>>> fc00838d
        pointers = await self.read_shared_vector(80)

        participants = []
        for addr in pointers:
            participants.append(AddressedCombatParticipant(self.memory_reader, addr))

        return participants

    # TODO: need to add new type
    # async def dynamicTeams offset=104

    async def dynamic_turn(self) -> int:
        return await self.read_value_from_offset(120, "unsigned int")

    async def write_dynamic_turn(self, dynamic_turn: int):
        await self.write_value_to_offset(120, dynamic_turn, "unsigned int")

    async def dynamic_turn_subcircles(self) -> int:
        return await self.read_value_from_offset(124, "unsigned int")

    async def write_dynamic_turn_subcircle(self, dynamic_turn_subcircle: int):
        await self.write_value_to_offset(124, dynamic_turn_subcircle, "unsigned int")

    async def dynamic_turn_counter(self) -> int:
        return await self.read_value_from_offset(128, "int")

    async def write_dynamic_turn_counter(self, dynamic_turn_counter: int):
        await self.write_value_to_offset(128, dynamic_turn_counter, "int")

    async def duel_id_full(self) -> int:
        return await self.read_value_from_offset(72, "unsigned long long")

    async def write_duel_id_full(self, duel_id_full: int):
        await self.write_value_to_offset(72, duel_id_full, "unsigned long long")

    async def planning_timer(self) -> float:
        return await self.read_value_from_offset(144, "float")

    async def write_planning_timer(self, planning_timer: float):
        await self.write_value_to_offset(144, planning_timer, "float")

    async def position(self) -> XYZ:
        return await self.read_xyz(148)

    async def write_position(self, position: XYZ):
        await self.write_xyz(148, position)

    async def yaw(self) -> float:
        return await self.read_value_from_offset(160, "float")

    async def write_yaw(self, yaw: float):
        await self.write_value_to_offset(160, yaw, "float")

    async def disable_timer(self) -> bool:
        return await self.read_value_from_offset(178, "bool")

    async def write_disable_timer(self, disable_timer: bool):
        await self.write_value_to_offset(178, disable_timer, "bool")

    async def tutorial_mode(self) -> bool:
        return await self.read_value_from_offset(179, "bool")

    async def write_tutorial_mode(self, tutorial_mode: bool):
        await self.write_value_to_offset(179, tutorial_mode, "bool")

    async def first_team_to_act(self) -> int:
        return await self.read_value_from_offset(180, "int")

    async def write_first_team_to_act(self, first_team_to_act: int):
        await self.write_value_to_offset(180, first_team_to_act, "int")

<<<<<<< HEAD
    async def combat_resolver(self) -> Optional[AddressedCombatResolver]:
        addr = await self.read_value_from_offset(104, "long long")
=======
    async def combat_resolver(self) -> Optional[DynamicCombatResolver]:
        addr = await self.read_value_from_offset(136, "long long")
>>>>>>> fc00838d

        if addr == 0:
            return None

        return AddressedCombatResolver(self.memory_reader, addr)

    async def pvp(self) -> bool:
        return await self.read_value_from_offset(176, "bool")

    async def write_pvp(self, pvp: bool):
        await self.write_value_to_offset(176, pvp, "bool")

    async def battleground(self) -> bool:
        return await self.read_value_from_offset(177, "bool")

    async def write_battleground(self, b_battleground: bool):
        await self.write_value_to_offset(177, b_battleground, "bool")

    async def round_num(self) -> int:
        return await self.read_value_from_offset(188, "int")

    async def write_round_num(self, round_num: int):
        await self.write_value_to_offset(188, round_num, "int")

    async def execution_phase_timer(self) -> float:
        return await self.read_value_from_offset(196, "float")

    async def write_execution_phase_timer(self, execution_phase_timer: float):
        await self.write_value_to_offset(196, execution_phase_timer, "float")

    # note: this seems to be unused
    # async def execution_phase_combat_actions(self) -> class CombatAction:
    #     return await self.read_value_from_offset(168, "class CombatAction")

    # note: this also seems to be unused
    # async def sigil_actions(self) -> class CombatAction:
    #     return await self.read_value_from_offset(184, "class CombatAction")

    # async def shadow_pip_rule(self) -> class SharedPointer<class ShadowPipRule>:
    #     return await self.read_value_from_offset(240, "class SharedPointer<class ShadowPipRule>")

    # async def game_object_anim_state_tracker(self) -> class GameObjectAnimStateTracker:
    #     return await self.read_value_from_offset(256, "class GameObjectAnimStateTracker")

    async def duel_phase(self) -> DuelPhase:
        return await self.read_enum(192, DuelPhase)

    async def write_duel_phase(self, duel_phase: DuelPhase):
        await self.write_enum(192, duel_phase)

    # async def duel_modifier(self) -> class SharedPointer<class DuelModifier>:
    #     return await self.read_value_from_offset(224, "class SharedPointer<class DuelModifier>")

    async def initiative_switch_mode(self) -> SigilInitiativeSwitchMode:
        return await self.read_enum(376, SigilInitiativeSwitchMode)

    async def write_initiative_switch_mode(
        self, initiative_switch_mode: SigilInitiativeSwitchMode
    ):
        await self.write_enum(376, initiative_switch_mode)

    async def initiative_switch_rounds(self) -> int:
        return await self.read_value_from_offset(380, "int")

    async def write_initiative_switch_rounds(self, initiative_switch_rounds: int):
        await self.write_value_to_offset(380, initiative_switch_rounds, "int")

    # async def combat_rules(self) -> class SharedPointer<class CombatRule>:
    #     return await self.read_value_from_offset(424, "class SharedPointer<class CombatRule>")

    # async def alternate_turn_combat_rule(self) -> class SharedPointer<class AlternateTurnsCombatRule>:
    #     return await self.read_value_from_offset(440, "class SharedPointer<class AlternateTurnsCombatRule>")

    async def alt_turn_counter(self) -> int:
        return await self.read_value_from_offset(448, "int")

    async def write_alt_turn_counter(self, alt_turn_counter: int):
        await self.write_value_to_offset(448, alt_turn_counter, "int")

    async def original_first_team_to_act(self) -> int:
        return await self.read_value_from_offset(184, "int")

    async def write_original_first_team_to_act(self, original_first_team_to_act: int):
        await self.write_value_to_offset(184, original_first_team_to_act, "int")

    async def execution_order(self) -> DuelExecutionOrder:
        return await self.read_enum(488, DuelExecutionOrder)

    async def write_execution_order(self, execution_order: DuelExecutionOrder):
        await self.write_enum(488, execution_order)

    async def no_henchmen(self) -> bool:
        return await self.read_value_from_offset(492, "bool")

    async def write_no_henchmen(self, no_henchmen: bool):
        await self.write_value_to_offset(492, no_henchmen, "bool")

    async def spell_truncation(self) -> bool:
        return await self.read_value_from_offset(493, "bool")

    async def write_spell_truncation(self, spell_truncation: bool):
        await self.write_value_to_offset(493, spell_truncation, "bool")

    async def shadow_threshold_factor(self) -> float:
        return await self.read_value_from_offset(500, "float")

    async def write_shadow_threshold_factor(self, shadow_threshold_factor: float):
        await self.write_value_to_offset(500, shadow_threshold_factor, "float")

    async def shadow_pip_rating_factor(self) -> float:
        return await self.read_value_from_offset(504, "float")

    async def write_shadow_pip_rating_factor(self, shadow_pip_rating_factor: float):
        await self.write_value_to_offset(504, shadow_pip_rating_factor, "float")

    async def default_shadow_pip_rating(self) -> float:
        return await self.read_value_from_offset(508, "float")

    async def write_default_shadow_pip_rating(self, default_shadow_pip_rating: float):
        await self.write_value_to_offset(508, default_shadow_pip_rating, "float")

    async def shadow_pip_threshold_team0(self) -> float:
        return await self.read_value_from_offset(512, "float")

    async def write_shadow_pip_threshold_team0(self, shadow_pip_threshold_team0: float):
        await self.write_value_to_offset(512, shadow_pip_threshold_team0, "float")

    async def shadow_pip_threshold_team1(self) -> float:
        return await self.read_value_from_offset(516, "float")

    async def write_shadow_pip_threshold_team1(self, shadow_pip_threshold_team1: float):
        await self.write_value_to_offset(516, shadow_pip_threshold_team1, "float")

    async def scalar_damage(self) -> float:
        return await self.read_value_from_offset(544, "float")

    async def write_scalar_damage(self, scalar_damage: float):
        await self.write_value_to_offset(544, scalar_damage, "float")

    async def scalar_resist(self) -> float:
        return await self.read_value_from_offset(548, "float")

    async def write_scalar_resist(self, scalar_resist: float):
        await self.write_value_to_offset(548, scalar_resist, "float")

    async def scalar_pierce(self) -> float:
        return await self.read_value_from_offset(552, "float")

    async def write_scalar_pierce(self, scalar_pierce: float):
        await self.write_value_to_offset(552, scalar_pierce, "float")

    async def damage_limit(self) -> float:
        return await self.read_value_from_offset(556, "float")

    async def write_damage_limit(self, damage_limit: float):
        await self.write_value_to_offset(556, damage_limit, "float")

    # TODO: this d_ shouldn't be here
    async def d_k0(self) -> float:
        return await self.read_value_from_offset(560, "float")

    async def write_d_k0(self, d_k0: float):
        await self.write_value_to_offset(560, d_k0, "float")

    async def d_n0(self) -> float:
        return await self.read_value_from_offset(564, "float")

    async def write_d_n0(self, d_n0: float):
        await self.write_value_to_offset(564, d_n0, "float")

    async def resist_limit(self) -> float:
        return await self.read_value_from_offset(568, "float")

    async def write_resist_limit(self, resist_limit: float):
        await self.write_value_to_offset(568, resist_limit, "float")

    async def r_k0(self) -> float:
        return await self.read_value_from_offset(572, "float")

    async def write_r_k0(self, r_k0: float):
        await self.write_value_to_offset(572, r_k0, "float")

    async def r_n0(self) -> float:
        return await self.read_value_from_offset(576, "float")

    async def write_r_n0(self, r_n0: float):
        await self.write_value_to_offset(576, r_n0, "float")

    async def full_party_group(self) -> bool:
        return await self.read_value_from_offset(580, "bool")

    async def write_full_party_group(self, full_party_group: bool):
        await self.write_value_to_offset(580, full_party_group, "bool")

    async def match_timer(self) -> float:
        return await self.read_value_from_offset(600, "float")

    async def write_match_timer(self, match_timer: float):
        await self.write_value_to_offset(600, match_timer, "float")

    async def bonus_time(self) -> int:
        return await self.read_value_from_offset(604, "int")

    async def write_bonus_time(self, bonus_time: int):
        await self.write_value_to_offset(604, bonus_time, "int")

    async def pass_penalty(self) -> int:
        return await self.read_value_from_offset(608, "int")

    async def write_pass_penalty(self, pass_penalty: int):
        await self.write_value_to_offset(608, pass_penalty, "int")

    async def yellow_time(self) -> int:
        return await self.read_value_from_offset(612, "int")

    async def write_yellow_time(self, yellow_time: int):
        await self.write_value_to_offset(612, yellow_time, "int")

    async def red_time(self) -> int:
        return await self.read_value_from_offset(616, "int")

    async def write_red_time(self, red_time: int):
        await self.write_value_to_offset(616, red_time, "int")

    async def is_player_timed_duel(self) -> bool:
        return await self.read_value_from_offset(581, "bool")

    async def write_is_player_timed_duel(self, is_player_timed_duel: bool):
        await self.write_value_to_offset(581, is_player_timed_duel, "bool")


class CurrentDuel(Duel):
    async def read_base_address(self) -> int:
        return await self.memory_reader.read_current_duel_base()<|MERGE_RESOLUTION|>--- conflicted
+++ resolved
@@ -13,11 +13,7 @@
 
     async def participant_list(
         self,
-<<<<<<< HEAD
     ) -> List[AddressedCombatParticipant]:
-=======
-    ) -> List[DynamicCombatParticipant]:
->>>>>>> fc00838d
         pointers = await self.read_shared_vector(80)
 
         participants = []
@@ -89,13 +85,8 @@
     async def write_first_team_to_act(self, first_team_to_act: int):
         await self.write_value_to_offset(180, first_team_to_act, "int")
 
-<<<<<<< HEAD
     async def combat_resolver(self) -> Optional[AddressedCombatResolver]:
-        addr = await self.read_value_from_offset(104, "long long")
-=======
-    async def combat_resolver(self) -> Optional[DynamicCombatResolver]:
         addr = await self.read_value_from_offset(136, "long long")
->>>>>>> fc00838d
 
         if addr == 0:
             return None
