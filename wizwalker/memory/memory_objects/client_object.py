from typing import List, Optional

from wizwalker import XYZ
<<<<<<< HEAD
from wizwalker.memory.memory_object import PropertyClass, DynamicMemoryObject
from wizwalker.memory.memory_objects import DynamicActorBody
from .game_stats import DynamicGameStats
from .game_object_template import DynamicWizGameObjectTemplate
from .behavior_instance import DynamicBehaviorInstance
from .client_zone import DynamicClientZone
=======
from wizwalker.memory.memory_object import PropertyClass
from .game_stats import AddressedGameStats
from .game_object_template import AddressedWizGameObjectTemplate
from .behavior_instance import AddressedBehaviorInstance
from .client_zone import AddressedClientZone
>>>>>>> ab03fc44


class ClientObject(PropertyClass):
    """
    Base class for ClientObjects
    """

    async def read_base_address(self) -> int:
        raise NotImplementedError()

<<<<<<< HEAD
    # TODO: test if this is actually active behaviors
    async def inactive_behaviors(self) -> List[DynamicBehaviorInstance]:
=======
    # TODO: test if this actually active behaviors
    async def inactive_behaviors(self) -> List[AddressedBehaviorInstance]:
>>>>>>> ab03fc44
        """
        This client object's inactive behaviors

        Returns:
            List of DynamicBehaviorInstace
        """
        behaviors = []
        for addr in await self.read_shared_vector(224):
            if addr != 0:
                behaviors.append(AddressedBehaviorInstance(self.memory_reader, addr))

        return behaviors

    # helper method
    async def actor_body(self) -> Optional[DynamicActorBody]:
        for behavior in await self.inactive_behaviors():
            if await behavior.behavior_name() == "AnimationBehavior":
                addr = await behavior.read_value_from_offset(0x70, "unsigned long long")

                if addr == 0:
                    return None

                return DynamicActorBody(self.hook_handler, addr)

    # helper method
    async def object_name(self) -> Optional[str]:
        """
        This client object's object name if it has one
        """
        object_template = await self.object_template()
        if object_template is not None:
            return await object_template.object_name()

        # explict None
        return None

    # helper method
    async def display_name(self) -> Optional[str]:
        """
        This client object's display name if it has one
        """
        object_template = await self.object_template()
        if object_template is not None:
            display_name_code = await object_template.display_name()
            # this is sometimes just a blank string
            if display_name_code:
                return await self.hook_handler.client.cache_handler.get_langcode_name(display_name_code)

        # explict None
        return None

    # note: not defined
    async def parent(self) -> Optional["AddressedClientObject"]:
        """
        This client object's parent or None if it is the root client object

        Returns:
            DynamicClientObject
        """
        addr = await self.read_value_from_offset(208, "long long")

        if addr == 0:
            return None

        return AddressedClientObject(self.memory_reader, addr)

    # note: not defined
    async def children(self) -> List["AddressedClientObject"]:
        """
        This client object's child client objects

        Returns:
            List of DynamicClientObject
        """
        children = []
        for addr in await self.read_shared_vector(384):
            children.append(AddressedClientObject(self.memory_reader, addr))

        return children

    # note: not defined
    async def client_zone(self) -> Optional["AddressedClientZone"]:
        """
        This client object's client zone or None

        Returns:
            DynamicClientZone
        """
        addr = await self.read_value_from_offset(304, "long long")

        if addr == 0:
            return None

        return AddressedClientZone(self.memory_reader, addr)

    # note: not defined
    async def object_template(self) -> Optional[AddressedWizGameObjectTemplate]:
        """
        This client object's template object

        Returns:
            DynamicWizGameObjectTemplate
        """
        addr = await self.read_value_from_offset(88, "long long")

        if addr == 0:
            return None

        return AddressedWizGameObjectTemplate(self.memory_reader, addr)

    async def global_id_full(self) -> int:
        """
        This client object's global id
        """
        return await self.read_value_from_offset(72, "unsigned long long")

    async def write_global_id_full(self, global_id_full: int):
        """
        Write this client object's global id

        Args:
            global_id_full: The global id to write
        """
        await self.write_value_to_offset(72, global_id_full, "unsigned long long")

    async def perm_id(self) -> int:
        """
        This client object's perm id
        """
        return await self.read_value_from_offset(80, "unsigned long long")

    async def write_perm_id(self, perm_id: int):
        """
        Write this client object's perm id

        Args:
            perm_id: The perm id to write
        """
        await self.write_value_to_offset(80, perm_id, "unsigned __int64")

    async def location(self) -> XYZ:
        """
        This client object's location

        Returns:
            An XYZ representing the client object's location
        """
        return await self.read_xyz(168)

    async def write_location(self, location: XYZ):
        """
        Write this client object's location

        Notes:
            This seems to have no effect

        Args:
            location: The location to write
        """
        await self.write_xyz(168, location)

    # TODO: check what order these are in and document it
    async def orientation(self) -> tuple:
        """
        This client object's orientation
        """
        return await self.read_vector(180)

    async def write_orientation(self, orientation: tuple):
        """
        Write this client object's orientation

        Args:
            orientation: The orientation to write
        """
        await self.write_vector(180, orientation)

    async def scale(self) -> float:
        """
        This client object's scale
        """
        return await self.read_value_from_offset(196, "float")

    async def write_scale(self, scale: float):
        """
        Write this client object's scale

        Args:
            scale: The scale to write
        """
        await self.write_value_to_offset(196, scale, "float")

    async def template_id_full(self) -> int:
        """
        This client object's template id
        """
        return await self.read_value_from_offset(96, "unsigned long long")

    async def write_template_id_full(self, template_id_full: int):
        """
        Write this client object's template id

        Args:
            template_id_full: The template id to write
        """
        await self.write_value_to_offset(96, template_id_full, "unsigned long long")

    async def debug_name(self) -> str:
        """
        This client object's debug name

        Notes:
            This seems to always be empty; object_name is more reliable
        """
        return await self.read_string_from_offset(104)

    async def write_debug_name(self, debug_name: str):
        """
        Write this client's debug name

        Args:
            debug_name: The debug name to write
        """
        await self.write_string_to_offset(104, debug_name)

    async def display_key(self) -> str:
        """
        This client's display key
        """
        return await self.read_string_from_offset(136)

    async def write_display_key(self, display_key: str):
        """
        Write this client's display key

        Args:
            display_key: The display key to write
        """
        await self.write_string_to_offset(136, display_key)

    async def zone_tag_id(self) -> int:
        """
        This client object's zone tag id
        """
        return await self.read_value_from_offset(344, "unsigned int")

    async def write_zone_tag_id(self, zone_tag_id: int):
        """
        Write this client object's zone tag id

        Args:
            zone_tag_id: The zone tag id to write
        """
        await self.write_value_to_offset(344, zone_tag_id, "unsigned int")

    async def speed_multiplier(self) -> int:
        """
        This client object's speed multiplier
        """
        return await self.read_value_from_offset(192, "short")

    async def write_speed_multiplier(self, speed_multiplier: int):
        """
        Write this client object's speed multiplier

        Args:
            speed_multiplier: The speed multiplier to write
        """
        await self.write_value_to_offset(192, speed_multiplier, "short")

    async def mobile_id(self) -> int:
        """
        This client object's mobile id
        """
        return await self.read_value_from_offset(194, "unsigned short")

    async def write_mobile_id(self, mobile_id: int):
        """
        Write this client object's mobile id

        Args:
            mobile_id: The mobile id to write
        """
        await self.write_value_to_offset(194, mobile_id, "unsigned short")

    async def character_id(self) -> int:
        """
        This client object's character id
        """
        return await self.read_value_from_offset(440, "unsigned long long")

    async def write_character_id(self, character_id: int):
        """
        Write this client object's character id

        Args:
            character_id: The character id to write
        """
        await self.write_value_to_offset(440, character_id, "unsigned long long")

<<<<<<< HEAD
    # Note: not defined
    async def game_stats(self) -> Optional[DynamicGameStats]:
=======
    async def game_stats(self) -> Optional[AddressedGameStats]:
>>>>>>> ab03fc44
        """
        This client object's game stats or None if doesn't have them

        Returns:
            DynamicGameStats
        """
        addr = await self.read_value_from_offset(544, "long long")

        if addr == 0:
            return None

        return AddressedGameStats(self.memory_reader, addr)


class CurrentClientObject(ClientObject):
    """
    Client object tied to the client hook
    """

    async def read_base_address(self) -> int:
        return await self.memory_reader.read_current_client_base()


class AddressedClientObject(ClientObject):
    """
    Dynamic client object that can take an address
    """

    pass<|MERGE_RESOLUTION|>--- conflicted
+++ resolved
@@ -1,20 +1,11 @@
 from typing import List, Optional
 
 from wizwalker import XYZ
-<<<<<<< HEAD
-from wizwalker.memory.memory_object import PropertyClass, DynamicMemoryObject
-from wizwalker.memory.memory_objects import DynamicActorBody
-from .game_stats import DynamicGameStats
-from .game_object_template import DynamicWizGameObjectTemplate
-from .behavior_instance import DynamicBehaviorInstance
-from .client_zone import DynamicClientZone
-=======
 from wizwalker.memory.memory_object import PropertyClass
 from .game_stats import AddressedGameStats
 from .game_object_template import AddressedWizGameObjectTemplate
 from .behavior_instance import AddressedBehaviorInstance
 from .client_zone import AddressedClientZone
->>>>>>> ab03fc44
 
 
 class ClientObject(PropertyClass):
@@ -25,13 +16,8 @@
     async def read_base_address(self) -> int:
         raise NotImplementedError()
 
-<<<<<<< HEAD
     # TODO: test if this is actually active behaviors
-    async def inactive_behaviors(self) -> List[DynamicBehaviorInstance]:
-=======
-    # TODO: test if this actually active behaviors
     async def inactive_behaviors(self) -> List[AddressedBehaviorInstance]:
->>>>>>> ab03fc44
         """
         This client object's inactive behaviors
 
@@ -54,7 +40,7 @@
                 if addr == 0:
                     return None
 
-                return DynamicActorBody(self.hook_handler, addr)
+                return AddressedActorBody(self.hook_handler, addr)
 
     # helper method
     async def object_name(self) -> Optional[str]:
@@ -99,7 +85,7 @@
         return AddressedClientObject(self.memory_reader, addr)
 
     # note: not defined
-    async def children(self) -> List["AddressedClientObject"]:
+    async def children(self) -> list["AddressedClientObject"]:
         """
         This client object's child client objects
 
@@ -332,12 +318,8 @@
         """
         await self.write_value_to_offset(440, character_id, "unsigned long long")
 
-<<<<<<< HEAD
     # Note: not defined
-    async def game_stats(self) -> Optional[DynamicGameStats]:
-=======
     async def game_stats(self) -> Optional[AddressedGameStats]:
->>>>>>> ab03fc44
         """
         This client object's game stats or None if doesn't have them
 
