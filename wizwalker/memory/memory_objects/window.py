--- conflicted
+++ resolved
@@ -6,15 +6,9 @@
 
 from wizwalker.memory.memory_object import PropertyClass
 from .enums import WindowFlags, WindowStyle
-<<<<<<< HEAD
-from .spell import DynamicGraphicalSpell
-from .combat_participant import DynamicCombatParticipant
-from wizwalker import AddressOutOfRange, MemoryReadError, Rectangle, utils, type_format_dict
-=======
 from .spell import AddressedGraphicalSpell
 from .combat_participant import AddressedCombatParticipant
 from wizwalker import AddressOutOfRange, MemoryReadError, Rectangle, utils
->>>>>>> ab03fc44
 
 
 # TODO: Window.click
@@ -45,7 +39,7 @@
 
         return rect.scale_to_client(parent_rects, ui_scale)
 
-    async def get_windows_with_type(self, type_name: str) -> List["AddressedWindow"]:
+    async def get_windows_with_type(self, type_name: str) -> list["AddressedWindow"]:
         async def _pred(window):
             return await window.maybe_read_type_name() == type_name
 
@@ -94,7 +88,7 @@
 
         return windows
 
-    async def get_parents(self) -> List["AddressedWindow"]:
+    async def get_parents(self) -> list["AddressedWindow"]:
         parents = []
         current = self
         while (parent := await current.parent()) is not None:
@@ -283,15 +277,18 @@
         await self.write_vector(176, parent_offset, 4, "int")
 
 
-<<<<<<< HEAD
-class DeckListControlSpellEntry(DynamicMemoryObject):
+class AddressedWindow(Window):
+    pass
+
+
+class DeckListControlSpellEntry():
     async def graphical_spell(self) -> Optional[DynamicGraphicalSpell]:
         addr = await self.read_value_from_offset(0, "unsigned long long")
 
         if addr == 0:
             return None
 
-        return DynamicGraphicalSpell(self.hook_handler, addr)
+        return AddressedGraphicalSpell(self.hook_handler, addr)
 
 
 class SpellListControlSpellEntry(DynamicMemoryObject):
@@ -361,9 +358,6 @@
 
 
 class DynamicWindow(DynamicMemoryObject, Window):
-=======
-class AddressedWindow(Window):
->>>>>>> ab03fc44
     pass
 
 
