--- conflicted
+++ resolved
@@ -86,20 +86,4 @@
         return await self.read_value_from_offset(332, "float")
 
     async def write_min_distance(self, min_distance: float):
-<<<<<<< HEAD
-        await self.write_value_to_offset(322, min_distance, "float")
-=======
-        await self.write_value_to_offset(332, min_distance, "float")
-
-
-class DynamicCameraController(DynamicMemoryObject, CameraController):
-    pass
-
-
-class DynamicFreeCameraController(DynamicMemoryObject, FreeCameraController):
-    pass
-
-
-class DynamicElasticCameraController(DynamicMemoryObject, ElasticCameraController):
-    pass
->>>>>>> 3ec04845
+        await self.write_value_to_offset(332, min_distance, "float")