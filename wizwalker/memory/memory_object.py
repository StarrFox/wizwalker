import struct
from enum import Enum
<<<<<<< HEAD
from typing import Any

import wizwalker
from wizwalker.constants import type_format_dict
from wizwalker.errors import (
    AddressOutOfRange,
    MemoryReadError,
    ReadingEnumFailed,
    WizWalkerMemoryError,
)
from wizwalker.utils import XYZ
from .handler import HookHandler
from .memory_handler import MemoryHandler


MAX_STRING = 5_000


# TODO: add .find_instances that find instances of whichever class used it
=======
from typing import Any, Type

from wizwalker.errors import MemoryReadError
from .memory_handler import MemoryHandler


>>>>>>> ab03fc44
class MemoryObject(MemoryHandler):
    """
    Class for any represented classes from memory
    """

    def __init__(self, memory_reader: MemoryHandler, base_address: int = None):
        super().__init__(memory_reader.process)

<<<<<<< HEAD
        self._offset_lookup_cache = {}

    async def read_base_address(self) -> int:
        raise NotImplementedError()
=======
        # sanity check
        if base_address == 0:
            raise RuntimeError(
                f"Dynamic object {type(self).__name__} passed 0 base address."
            )
>>>>>>> ab03fc44

        self.memory_reader = memory_reader
        self.base_address = base_address

    def __eq__(self, other):
        if not isinstance(other, type(self)):
            return False

        if not self.base_address or other.base_address:
            return False

        return self.base_address == other.base_address

    async def find_other_instances(self, *, force_module: str = None):
        base_address = await self.read_base_address()
        vtable_bytes = await self.read_bytes(base_address, 8)

<<<<<<< HEAD
    async def pattern_scan_offset(
            self,
            pattern: bytes,
            instruction_length: int,
            static_backup: int = None,
    ) -> int:
        try:
            addr = await self.pattern_scan(pattern, module="WizardGraphicalClient.exe")
            return await self.read_typed(addr + instruction_length, "unsigned int")
        except (PatternFailed, PatternMultipleResults) as exc:
            if static_backup is not None:
                return static_backup

            raise exc

    async def pattern_scan_offset_cached(
            self,
            pattern: bytes,
            instruction_length: int,
            name: str,
            static_backup: int = None
    ):
        try:
            return self._offset_lookup_cache[name]
        except KeyError:
            offset = await self.pattern_scan_offset(pattern, instruction_length, static_backup)
            self._offset_lookup_cache[name] = offset
            return offset

    async def read_null_terminated_string(
        self, address: int, max_size: int = 20, encoding: str = "utf-8"
    ):
        search_bytes = await self.read_bytes(address, max_size)
        string_end = search_bytes.find(b"\x00")
=======
        other_instances = []
>>>>>>> ab03fc44

        for addr in await self.pattern_scan(
            vtable_bytes, return_multiple=True, module=force_module
        ):
            # don't include the base object
            if addr == base_address:
                continue

            other_instances.append(type(self)(self.memory_reader, addr))

        return other_instances

    async def read_base_address(self) -> int:
        # so subclasses can have dynamic base addresses
        # i.e Current* objects
        if self.base_address:
            return self.base_address

        else:
            raise TypeError("Nonetype base_address")

    async def read_value_from_offset(self, offset: int, data_type: str) -> Any:
        base_address = await self.read_base_address()
        return await self.read_typed(base_address + offset, data_type)

    async def write_value_to_offset(self, offset: int, value: Any, data_type: str):
        base_address = await self.read_base_address()
        await self.write_typed(base_address + offset, value, data_type)

    async def read_wide_string_from_offset(
        self, offset: int, encoding: str = "utf-16"
    ) -> str:
        base_address = await self.read_base_address()
        return await self.read_wide_string(base_address + offset, encoding)

<<<<<<< HEAD
    async def write_wide_string(
        self, address: int, string: str, encoding: str = "utf-16"
    ):
        string_len_addr = address + 16
        encoded = string.encode(encoding)
        # len(encoded) instead of string bc it can be larger in some encodings
        string_len = len(encoded)

        current_string_len = await self.read_typed(address + 16, "int")

        # we need to create a pointer to the string data
        if string_len >= 7 > current_string_len:
            # +1 for 0 byte after
            pointer_address = await self.allocate(string_len + 1)

            # need 0 byte for some c++ null termination standard
            await self.write_bytes(pointer_address, encoded + b"\x00")
            await self.write_typed(address, pointer_address, "long long")

        # string is already a pointer
        elif string_len >= 7 and current_string_len >= 8:
            pointer_address = await self.read_typed(address, "long long")
            await self.write_bytes(pointer_address, encoded + b"\x00")

        # normal buffer string
        else:
            await self.write_bytes(address, encoded + b"\x00")

        # take 2 bytes
        await self.write_typed(string_len_addr, string_len // 2, "int")

=======
>>>>>>> ab03fc44
    async def write_wide_string_to_offset(
        self, offset: int, string: str, encoding: str = "utf-16"
    ):
        base_address = await self.read_base_address()
        await self.write_wide_string(base_address + offset, string, encoding)

<<<<<<< HEAD
    async def read_string(
        self, address: int, encoding: str = "utf-8", *, sso_size: int = 16
    ) -> str:
        string_len = await self.read_typed(address + 16, "int")

        if not 1 <= string_len <= MAX_STRING:
            return ""

        # strings larger than 16 bytes are pointers
        if string_len >= sso_size:
            string_address = await self.read_typed(address, "long long")
        else:
            string_address = address
=======
    async def read_wchar_from_offset(self, offset: int) -> str:
        base_address = await self.read_base_address()
        return await self.read_wchar(base_address + offset)
>>>>>>> ab03fc44

    async def write_wchar_to_offset(self, offset: int, wchar: str):
        base_address = await self.read_base_address()
        await self.write_wchar(base_address + offset, wchar)

    async def read_string_from_offset(
        self, offset: int, encoding: str = "utf-8", *, sso_size: int = 16
    ) -> str:
        base_address = await self.read_base_address()
        return await self.read_string(
            base_address + offset, encoding, sso_size=sso_size
        )
<<<<<<< HEAD

    async def write_string(self, address: int, string: str, encoding: str = "utf-8"):
        string_len_addr = address + 16
        encoded = string.encode(encoding)
        # len(encoded) instead of string bc it can be larger in some encodings
        string_len = len(encoded)

        current_string_len = await self.read_typed(address + 16, "int")

        # we need to create a pointer to the string data
        if string_len >= 15 > current_string_len:
            # +1 for 0 byte after
            pointer_address = await self.allocate(string_len + 1)

            # need 0 byte for some c++ null termination standard
            await self.write_bytes(pointer_address, encoded + b"\x00")
            await self.write_typed(address, pointer_address, "long long")

        # string is already a pointer
        elif string_len >= 15 and current_string_len >= 15:
            pointer_address = await self.read_typed(address, "long long")
            await self.write_bytes(pointer_address, encoded + b"\x00")

        # normal buffer string
        else:
            await self.write_bytes(address, encoded + b"\x00")

        await self.write_typed(string_len_addr, string_len, "int")
=======
>>>>>>> ab03fc44

    async def write_string_to_offset(
        self, offset: int, string: str, encoding: str = "utf-8"
    ):
        base_address = await self.read_base_address()
        await self.write_string(base_address + offset, string, encoding)

<<<<<<< HEAD
    # todo: rework this into from_offset and add read_vector which takes an address
    async def read_vector(self, offset: int, size: int = 3, data_type: str = "float"):
        type_str = type_format_dict[data_type].replace("<", "")
        size_per_type = struct.calcsize(type_str)

=======
    async def read_vector_from_offset(
        self, offset: int, size: int = 3, data_type: str = "float"
    ):
>>>>>>> ab03fc44
        base_address = await self.read_base_address()
        return await self.read_vector(base_address + offset, size, data_type)

    async def write_vector_to_offset(
        self, offset: int, value: tuple, size: int = 3, data_type: str = "float"
    ):
        base_address = await self.read_base_address()
        await self.write_vector(base_address + offset, value, size, data_type)

    async def read_enum_from_offset(self, offset, enum: Type[Enum]):
        address = await self.read_base_address()
        return await self.read_enum(address + offset, enum)

    async def write_enum_to_offset(self, offset: int, value: Enum):
        address = await self.read_base_address()
        await self.write_enum(address + offset, value)

<<<<<<< HEAD
    async def read_enum(self, offset, enum: type[Enum]):
        value = await self.read_value_from_offset(offset, "int")
        try:
            res = enum(value)
        except ValueError:
            raise ReadingEnumFailed(enum, value)
        else:
            return res

    async def write_enum(self, offset, value: Enum):
        await self.write_value_to_offset(offset, value.value, "int")

    async def read_shared_vector(
        self, offset: int, *, max_size: int = 1000
    ) -> list[int]:
        start_address = await self.read_value_from_offset(offset, "long long")
        end_address = await self.read_value_from_offset(offset + 8, "long long")
        size = end_address - start_address

        element_number = size // 16

        if size == 0:
            return []

        # dealloc
        if size < 0:
            return []

        if element_number > max_size:
            raise ValueError(f"Size was {element_number} and the max was {max_size}")

        try:
            shared_pointers_data = await self.read_bytes(start_address, size)
        except (ValueError, AddressOutOfRange, MemoryError):
            return []

        pointers = []
        data_pos = 0
        # Shared pointers are 16 in length
        for _ in range(element_number):
            # fmt: off
            shared_pointer_data = shared_pointers_data[data_pos: data_pos + 16]
            # fmt: on

            # first 8 bytes are the address
            pointers.append(struct.unpack("<q", shared_pointer_data[:8])[0])

            data_pos += 16
=======
    async def read_shared_vector_from_offset(
        self, offset: int, *, max_size: int = 1000
    ) -> list[int]:
        address = await self.read_base_address()
        return await self.read_shared_vector(address + offset, max_size=max_size)
>>>>>>> ab03fc44

    async def read_dynamic_vector_from_offset(
        self, offset: int, data_type: str = "long long"
    ) -> list[int]:
<<<<<<< HEAD
        """
        Read a vector that changes in size
        """
        start_address = await self.read_value_from_offset(offset, "long long")
        end_address = await self.read_value_from_offset(offset + 8, "long long")

        type_str = type_format_dict[data_type].replace("<", "")
        size_per_type = struct.calcsize(type_str)

        size = (end_address - start_address) // size_per_type

        if size == 0:
            return []

        current_address = start_address
        pointers = []
        for _ in range(size):
            pointers.append(await self.read_typed(current_address, data_type))

            current_address += size_per_type

        return pointers

    async def read_inlined_vector(
            self,
            offset: int,
            object_size: int,
            object_type: type,
    ):
        start = await self.read_value_from_offset(offset, "unsigned long long")
        end = await self.read_value_from_offset(offset + 16, "unsigned long long")

        total_size = (end - start) // object_size

        current_addr = start

        res = []
        for _ in total_size:
            res.append(object_type(self.hook_handler, current_addr))
            current_addr += object_size

        return res

    async def read_shared_linked_list(self, offset: int) -> list[int]:
        list_addr = await self.read_value_from_offset(offset, "long long")

        addrs = []
        # TODO: ensure this is always the case
        # skip first node
        next_node_addr = await self.read_typed(list_addr, "long long")
        list_size = await self.read_value_from_offset(offset + 8, "int")

        for i in range(list_size):
            addr = await self.read_typed(next_node_addr + 16, "long long")
            addrs.append(addr)
            next_node_addr = await self.read_typed(next_node_addr, "long long")

        return addrs

    async def read_linked_list(self, offset: int) -> list[int]:
        list_addr = await self.read_value_from_offset(offset, "long long")
        list_size = await self.read_value_from_offset(offset + 8, "int")

        if list_size < 1:
            return []

        addrs = []
        list_node = await self.read_typed(list_addr, "long long")
        # object starts +16 from node
        addrs.append(list_node + 16)
        # -1 because we've already read one node
        for _ in range(list_size - 1):
            list_node = await self.read_typed(list_node, "long long")
            addrs.append(list_node + 16)
=======
        address = await self.read_base_address()
        return await self.read_dynamic_vector(address + offset, data_type)
>>>>>>> ab03fc44

    async def read_shared_linked_list_from_offset(self, offset: int) -> list[int]:
        address = await self.read_base_address()
        return await self.read_shared_linked_list(address + offset)

    async def read_linked_list_from_offset(self, offset: int) -> list[int]:
        address = await self.read_base_address()
        return await self.read_linked_list(address + offset)


# TODO: move this?
class PropertyClass(MemoryObject):
    async def read_base_address(self) -> int:
        raise NotImplementedError()

    # todo: remove
    async def maybe_read_type_name(self) -> str:
        try:
            return await self.read_type_name()
        except (MemoryReadError, UnicodeDecodeError):
            return ""

    async def read_type_name(self) -> str:
        vtable = await self.read_value_from_offset(0, "long long")
        # first function
        get_class_name = await self.read_typed(vtable, "long long")
        # sometimes is a function with a jmp, sometimes just a body pointer
        maybe_jmp = await self.read_bytes(get_class_name, 5)
        # 233 is 0xE9 (jmp)
        if maybe_jmp[0] == 233:
            offset = struct.unpack("<i", maybe_jmp[1:])[0]
            # 5 is length of this jmp instruction
            actual_get_class_name = get_class_name + offset + 5
        else:
            actual_get_class_name = get_class_name

        # 63 is the length of the function up to the lea instruction
        lea_instruction = actual_get_class_name + 63
        # 48 8D 0D (here)
        lea_target = actual_get_class_name + 66
        rip_offset = await self.read_typed(lea_target, "int")

        # 7 is the size of this line (rip is set at the next instruction when this one is executed)
        type_name_addr = lea_instruction + rip_offset + 7

        # some of the class names can be quite long
        # i.e ClientShadowCreatureLevelTransitionCinematicAction
        return await self.read_null_terminated_string(type_name_addr, 60)


class PropertyContainer:
    def __init__(self):
        pass

    def __getattribute__(self, item: str):
        try:
            return super().__getattribute__(item)
        except AttributeError:
            pass


class RawMemoryObject(DynamicMemoryObject):
    _prop_instances = {}

    def __init__(
        self,
        hook_handler: HookHandler,
        base_address: int,
        hash_data: "wizwalker.memory.hashmap.NodeData",
    ):
        super().__init__(hook_handler, base_address)
        self.hash_data = hash_data

    async def _generate_property_map(self):
        pass

    async def _get_prop_map(self) -> dict:
        return {}

    async def _get_prop(self, name: str):
        prop_map = await self._get_prop_map()

        if name not in prop_map.keys():
            class_name = await self.name()
            raise AttributeError(
                f"MemoryObject '{class_name}' has no attribute '{name}'"
            )

        return await prop_map[name]

    async def name(self) -> str:
        return await self.hash_data.name()

    async def get_bases(self) -> list[str]:
        bases = await self.hash_data.get_bases()
        return [await base.name() for base in bases]<|MERGE_RESOLUTION|>--- conflicted
+++ resolved
@@ -1,33 +1,11 @@
 import struct
 from enum import Enum
-<<<<<<< HEAD
-from typing import Any
-
-import wizwalker
-from wizwalker.constants import type_format_dict
-from wizwalker.errors import (
-    AddressOutOfRange,
-    MemoryReadError,
-    ReadingEnumFailed,
-    WizWalkerMemoryError,
-)
-from wizwalker.utils import XYZ
-from .handler import HookHandler
-from .memory_handler import MemoryHandler
-
-
-MAX_STRING = 5_000
-
-
-# TODO: add .find_instances that find instances of whichever class used it
-=======
 from typing import Any, Type
 
 from wizwalker.errors import MemoryReadError
 from .memory_handler import MemoryHandler
 
 
->>>>>>> ab03fc44
 class MemoryObject(MemoryHandler):
     """
     Class for any represented classes from memory
@@ -36,21 +14,16 @@
     def __init__(self, memory_reader: MemoryHandler, base_address: int = None):
         super().__init__(memory_reader.process)
 
-<<<<<<< HEAD
-        self._offset_lookup_cache = {}
-
-    async def read_base_address(self) -> int:
-        raise NotImplementedError()
-=======
         # sanity check
         if base_address == 0:
             raise RuntimeError(
                 f"Dynamic object {type(self).__name__} passed 0 base address."
             )
->>>>>>> ab03fc44
 
         self.memory_reader = memory_reader
         self.base_address = base_address
+
+        self._offset_lookup_cache = {}
 
     def __eq__(self, other):
         if not isinstance(other, type(self)):
@@ -65,7 +38,36 @@
         base_address = await self.read_base_address()
         vtable_bytes = await self.read_bytes(base_address, 8)
 
-<<<<<<< HEAD
+        other_instances = []
+
+        for addr in await self.pattern_scan(
+            vtable_bytes, return_multiple=True, module=force_module
+        ):
+            # don't include the base object
+            if addr == base_address:
+                continue
+
+            other_instances.append(type(self)(self.memory_reader, addr))
+
+        return other_instances
+
+    async def read_base_address(self) -> int:
+        # so subclasses can have dynamic base addresses
+        # i.e Current* objects
+        if self.base_address:
+            return self.base_address
+
+        else:
+            raise TypeError("Nonetype base_address")
+
+    async def read_value_from_offset(self, offset: int, data_type: str) -> Any:
+        base_address = await self.read_base_address()
+        return await self.read_typed(base_address + offset, data_type)
+
+    async def write_value_to_offset(self, offset: int, value: Any, data_type: str):
+        base_address = await self.read_base_address()
+        await self.write_typed(base_address + offset, value, data_type)
+
     async def pattern_scan_offset(
             self,
             pattern: bytes,
@@ -95,108 +97,21 @@
             self._offset_lookup_cache[name] = offset
             return offset
 
-    async def read_null_terminated_string(
-        self, address: int, max_size: int = 20, encoding: str = "utf-8"
-    ):
-        search_bytes = await self.read_bytes(address, max_size)
-        string_end = search_bytes.find(b"\x00")
-=======
-        other_instances = []
->>>>>>> ab03fc44
-
-        for addr in await self.pattern_scan(
-            vtable_bytes, return_multiple=True, module=force_module
-        ):
-            # don't include the base object
-            if addr == base_address:
-                continue
-
-            other_instances.append(type(self)(self.memory_reader, addr))
-
-        return other_instances
-
-    async def read_base_address(self) -> int:
-        # so subclasses can have dynamic base addresses
-        # i.e Current* objects
-        if self.base_address:
-            return self.base_address
-
-        else:
-            raise TypeError("Nonetype base_address")
-
-    async def read_value_from_offset(self, offset: int, data_type: str) -> Any:
-        base_address = await self.read_base_address()
-        return await self.read_typed(base_address + offset, data_type)
-
-    async def write_value_to_offset(self, offset: int, value: Any, data_type: str):
-        base_address = await self.read_base_address()
-        await self.write_typed(base_address + offset, value, data_type)
-
     async def read_wide_string_from_offset(
         self, offset: int, encoding: str = "utf-16"
     ) -> str:
         base_address = await self.read_base_address()
         return await self.read_wide_string(base_address + offset, encoding)
 
-<<<<<<< HEAD
-    async def write_wide_string(
-        self, address: int, string: str, encoding: str = "utf-16"
-    ):
-        string_len_addr = address + 16
-        encoded = string.encode(encoding)
-        # len(encoded) instead of string bc it can be larger in some encodings
-        string_len = len(encoded)
-
-        current_string_len = await self.read_typed(address + 16, "int")
-
-        # we need to create a pointer to the string data
-        if string_len >= 7 > current_string_len:
-            # +1 for 0 byte after
-            pointer_address = await self.allocate(string_len + 1)
-
-            # need 0 byte for some c++ null termination standard
-            await self.write_bytes(pointer_address, encoded + b"\x00")
-            await self.write_typed(address, pointer_address, "long long")
-
-        # string is already a pointer
-        elif string_len >= 7 and current_string_len >= 8:
-            pointer_address = await self.read_typed(address, "long long")
-            await self.write_bytes(pointer_address, encoded + b"\x00")
-
-        # normal buffer string
-        else:
-            await self.write_bytes(address, encoded + b"\x00")
-
-        # take 2 bytes
-        await self.write_typed(string_len_addr, string_len // 2, "int")
-
-=======
->>>>>>> ab03fc44
     async def write_wide_string_to_offset(
         self, offset: int, string: str, encoding: str = "utf-16"
     ):
         base_address = await self.read_base_address()
-        await self.write_wide_string(base_address + offset, string, encoding)
-
-<<<<<<< HEAD
-    async def read_string(
-        self, address: int, encoding: str = "utf-8", *, sso_size: int = 16
-    ) -> str:
-        string_len = await self.read_typed(address + 16, "int")
-
-        if not 1 <= string_len <= MAX_STRING:
-            return ""
-
-        # strings larger than 16 bytes are pointers
-        if string_len >= sso_size:
-            string_address = await self.read_typed(address, "long long")
-        else:
-            string_address = address
-=======
+        await self.write_string(base_address + offset, string, encoding)
+
     async def read_wchar_from_offset(self, offset: int) -> str:
         base_address = await self.read_base_address()
         return await self.read_wchar(base_address + offset)
->>>>>>> ab03fc44
 
     async def write_wchar_to_offset(self, offset: int, wchar: str):
         base_address = await self.read_base_address()
@@ -209,37 +124,6 @@
         return await self.read_string(
             base_address + offset, encoding, sso_size=sso_size
         )
-<<<<<<< HEAD
-
-    async def write_string(self, address: int, string: str, encoding: str = "utf-8"):
-        string_len_addr = address + 16
-        encoded = string.encode(encoding)
-        # len(encoded) instead of string bc it can be larger in some encodings
-        string_len = len(encoded)
-
-        current_string_len = await self.read_typed(address + 16, "int")
-
-        # we need to create a pointer to the string data
-        if string_len >= 15 > current_string_len:
-            # +1 for 0 byte after
-            pointer_address = await self.allocate(string_len + 1)
-
-            # need 0 byte for some c++ null termination standard
-            await self.write_bytes(pointer_address, encoded + b"\x00")
-            await self.write_typed(address, pointer_address, "long long")
-
-        # string is already a pointer
-        elif string_len >= 15 and current_string_len >= 15:
-            pointer_address = await self.read_typed(address, "long long")
-            await self.write_bytes(pointer_address, encoded + b"\x00")
-
-        # normal buffer string
-        else:
-            await self.write_bytes(address, encoded + b"\x00")
-
-        await self.write_typed(string_len_addr, string_len, "int")
-=======
->>>>>>> ab03fc44
 
     async def write_string_to_offset(
         self, offset: int, string: str, encoding: str = "utf-8"
@@ -247,17 +131,9 @@
         base_address = await self.read_base_address()
         await self.write_string(base_address + offset, string, encoding)
 
-<<<<<<< HEAD
-    # todo: rework this into from_offset and add read_vector which takes an address
-    async def read_vector(self, offset: int, size: int = 3, data_type: str = "float"):
-        type_str = type_format_dict[data_type].replace("<", "")
-        size_per_type = struct.calcsize(type_str)
-
-=======
     async def read_vector_from_offset(
         self, offset: int, size: int = 3, data_type: str = "float"
     ):
->>>>>>> ab03fc44
         base_address = await self.read_base_address()
         return await self.read_vector(base_address + offset, size, data_type)
 
@@ -275,145 +151,17 @@
         address = await self.read_base_address()
         await self.write_enum(address + offset, value)
 
-<<<<<<< HEAD
-    async def read_enum(self, offset, enum: type[Enum]):
-        value = await self.read_value_from_offset(offset, "int")
-        try:
-            res = enum(value)
-        except ValueError:
-            raise ReadingEnumFailed(enum, value)
-        else:
-            return res
-
-    async def write_enum(self, offset, value: Enum):
-        await self.write_value_to_offset(offset, value.value, "int")
-
-    async def read_shared_vector(
-        self, offset: int, *, max_size: int = 1000
-    ) -> list[int]:
-        start_address = await self.read_value_from_offset(offset, "long long")
-        end_address = await self.read_value_from_offset(offset + 8, "long long")
-        size = end_address - start_address
-
-        element_number = size // 16
-
-        if size == 0:
-            return []
-
-        # dealloc
-        if size < 0:
-            return []
-
-        if element_number > max_size:
-            raise ValueError(f"Size was {element_number} and the max was {max_size}")
-
-        try:
-            shared_pointers_data = await self.read_bytes(start_address, size)
-        except (ValueError, AddressOutOfRange, MemoryError):
-            return []
-
-        pointers = []
-        data_pos = 0
-        # Shared pointers are 16 in length
-        for _ in range(element_number):
-            # fmt: off
-            shared_pointer_data = shared_pointers_data[data_pos: data_pos + 16]
-            # fmt: on
-
-            # first 8 bytes are the address
-            pointers.append(struct.unpack("<q", shared_pointer_data[:8])[0])
-
-            data_pos += 16
-=======
     async def read_shared_vector_from_offset(
         self, offset: int, *, max_size: int = 1000
     ) -> list[int]:
         address = await self.read_base_address()
         return await self.read_shared_vector(address + offset, max_size=max_size)
->>>>>>> ab03fc44
 
     async def read_dynamic_vector_from_offset(
         self, offset: int, data_type: str = "long long"
     ) -> list[int]:
-<<<<<<< HEAD
-        """
-        Read a vector that changes in size
-        """
-        start_address = await self.read_value_from_offset(offset, "long long")
-        end_address = await self.read_value_from_offset(offset + 8, "long long")
-
-        type_str = type_format_dict[data_type].replace("<", "")
-        size_per_type = struct.calcsize(type_str)
-
-        size = (end_address - start_address) // size_per_type
-
-        if size == 0:
-            return []
-
-        current_address = start_address
-        pointers = []
-        for _ in range(size):
-            pointers.append(await self.read_typed(current_address, data_type))
-
-            current_address += size_per_type
-
-        return pointers
-
-    async def read_inlined_vector(
-            self,
-            offset: int,
-            object_size: int,
-            object_type: type,
-    ):
-        start = await self.read_value_from_offset(offset, "unsigned long long")
-        end = await self.read_value_from_offset(offset + 16, "unsigned long long")
-
-        total_size = (end - start) // object_size
-
-        current_addr = start
-
-        res = []
-        for _ in total_size:
-            res.append(object_type(self.hook_handler, current_addr))
-            current_addr += object_size
-
-        return res
-
-    async def read_shared_linked_list(self, offset: int) -> list[int]:
-        list_addr = await self.read_value_from_offset(offset, "long long")
-
-        addrs = []
-        # TODO: ensure this is always the case
-        # skip first node
-        next_node_addr = await self.read_typed(list_addr, "long long")
-        list_size = await self.read_value_from_offset(offset + 8, "int")
-
-        for i in range(list_size):
-            addr = await self.read_typed(next_node_addr + 16, "long long")
-            addrs.append(addr)
-            next_node_addr = await self.read_typed(next_node_addr, "long long")
-
-        return addrs
-
-    async def read_linked_list(self, offset: int) -> list[int]:
-        list_addr = await self.read_value_from_offset(offset, "long long")
-        list_size = await self.read_value_from_offset(offset + 8, "int")
-
-        if list_size < 1:
-            return []
-
-        addrs = []
-        list_node = await self.read_typed(list_addr, "long long")
-        # object starts +16 from node
-        addrs.append(list_node + 16)
-        # -1 because we've already read one node
-        for _ in range(list_size - 1):
-            list_node = await self.read_typed(list_node, "long long")
-            addrs.append(list_node + 16)
-=======
         address = await self.read_base_address()
         return await self.read_dynamic_vector(address + offset, data_type)
->>>>>>> ab03fc44
 
     async def read_shared_linked_list_from_offset(self, offset: int) -> list[int]:
         address = await self.read_base_address()
@@ -461,52 +209,4 @@
 
         # some of the class names can be quite long
         # i.e ClientShadowCreatureLevelTransitionCinematicAction
-        return await self.read_null_terminated_string(type_name_addr, 60)
-
-
-class PropertyContainer:
-    def __init__(self):
-        pass
-
-    def __getattribute__(self, item: str):
-        try:
-            return super().__getattribute__(item)
-        except AttributeError:
-            pass
-
-
-class RawMemoryObject(DynamicMemoryObject):
-    _prop_instances = {}
-
-    def __init__(
-        self,
-        hook_handler: HookHandler,
-        base_address: int,
-        hash_data: "wizwalker.memory.hashmap.NodeData",
-    ):
-        super().__init__(hook_handler, base_address)
-        self.hash_data = hash_data
-
-    async def _generate_property_map(self):
-        pass
-
-    async def _get_prop_map(self) -> dict:
-        return {}
-
-    async def _get_prop(self, name: str):
-        prop_map = await self._get_prop_map()
-
-        if name not in prop_map.keys():
-            class_name = await self.name()
-            raise AttributeError(
-                f"MemoryObject '{class_name}' has no attribute '{name}'"
-            )
-
-        return await prop_map[name]
-
-    async def name(self) -> str:
-        return await self.hash_data.name()
-
-    async def get_bases(self) -> list[str]:
-        bases = await self.hash_data.get_bases()
-        return [await base.name() for base in bases]+        return await self.read_null_terminated_string(type_name_addr, 60)