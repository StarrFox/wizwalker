import struct
from enum import Enum
from typing import Any, Type

from wizwalker.errors import MemoryReadError
from .memory_handler import MemoryHandler


class MemoryObject(MemoryHandler):
    """
    Class for any represented classes from memory
    """

    def __init__(self, memory_reader: MemoryHandler, base_address: int = None):
        super().__init__(memory_reader.process)

        # sanity check
        if base_address == 0:
            raise RuntimeError(
                f"Dynamic object {type(self).__name__} passed 0 base address."
            )

        self.memory_reader = memory_reader
        self.base_address = base_address

    def __eq__(self, other):
        if not isinstance(other, type(self)):
            return False

        if not self.base_address or other.base_address:
            return False

        return self.base_address == other.base_address

    async def find_other_instances(self, *, force_module: str = None):
        base_address = await self.read_base_address()
        vtable_bytes = await self.read_bytes(base_address, 8)

        other_instances = []

        for addr in await self.pattern_scan(
            vtable_bytes, return_multiple=True, module=force_module
        ):
            # don't include the base object
            if addr == base_address:
                continue

            other_instances.append(type(self)(self.memory_reader, addr))

        return other_instances

    async def read_base_address(self) -> int:
        # so subclasses can have dynamic base addresses
        # i.e Current* objects
        if self.base_address:
            return self.base_address

        else:
            raise TypeError("Nonetype base_address")

    async def read_value_from_offset(self, offset: int, data_type: str) -> Any:
        base_address = await self.read_base_address()
        return await self.read_typed(base_address + offset, data_type)

    async def write_value_to_offset(self, offset: int, value: Any, data_type: str):
        base_address = await self.read_base_address()
        await self.write_typed(base_address + offset, value, data_type)

    async def read_wide_string_from_offset(
        self, offset: int, encoding: str = "utf-16"
    ) -> str:
        base_address = await self.read_base_address()
        return await self.read_wide_string(base_address + offset, encoding)

    async def write_wide_string_to_offset(
        self, offset: int, string: str, encoding: str = "utf-16"
    ):
        base_address = await self.read_base_address()
        await self.write_string(base_address + offset, string, encoding)

    async def read_wchar_from_offset(self, offset: int) -> str:
        base_address = await self.read_base_address()
        return await self.read_wchar(base_address + offset)

    async def write_wchar_to_offset(self, offset: int, wchar: str):
        base_address = await self.read_base_address()
        await self.write_wchar(base_address + offset, wchar)

    async def read_string_from_offset(
        self, offset: int, encoding: str = "utf-8", *, sso_size: int = 16
    ) -> str:
        base_address = await self.read_base_address()
        return await self.read_string(
            base_address + offset, encoding, sso_size=sso_size
        )

    async def write_string_to_offset(
        self, offset: int, string: str, encoding: str = "utf-8"
    ):
        base_address = await self.read_base_address()
        await self.write_string(base_address + offset, string, encoding)

    async def read_vector_from_offset(
        self, offset: int, size: int = 3, data_type: str = "float"
    ):
        base_address = await self.read_base_address()
        return await self.read_vector(base_address + offset, size, data_type)

    async def write_vector_to_offset(
        self, offset: int, value: tuple, size: int = 3, data_type: str = "float"
    ):
        base_address = await self.read_base_address()
        await self.write_vector(base_address + offset, value, size, data_type)

    async def read_enum_from_offset(self, offset, enum: Type[Enum]):
        address = await self.read_base_address()
        return await self.read_enum(address + offset, enum)

    async def write_enum_to_offset(self, offset: int, value: Enum):
        address = await self.read_base_address()
        await self.write_enum(address + offset, value)

    async def read_shared_vector_from_offset(
        self, offset: int, *, max_size: int = 1000
    ) -> list[int]:
        address = await self.read_base_address()
        return await self.read_shared_vector(address + offset, max_size=max_size)

    async def read_dynamic_vector_from_offset(
        self, offset: int, data_type: str = "long long"
<<<<<<< HEAD
    ) -> list[int]:
        address = await self.read_base_address()
        return await self.read_dynamic_vector(address + offset, data_type)
=======
    ) -> List[int]:
        """
        Read a vector that changes in size
        """
        start_address = await self.read_value_from_offset(offset, "long long")
        end_address = await self.read_value_from_offset(offset + 8, "long long")

        type_str = type_format_dict[data_type].replace("<", "")
        size_per_type = struct.calcsize(type_str)

        size = (end_address - start_address) // size_per_type

        if size == 0:
            return []

        current_address = start_address
        pointers = []
        for _ in range(size):
            pointers.append(await self.read_typed(current_address, data_type))

            current_address += size_per_type

        return pointers

    async def read_shared_linked_list(self, offset: int) -> List[int]:
        list_addr = await self.read_value_from_offset(offset, "long long")

        addrs = []
        next_node_addr = list_addr
        list_size = await self.read_value_from_offset(offset + 8, "int")
        for _ in range(list_size):
            list_node = await self.read_typed(next_node_addr, "long long")
            next_node_addr = await self.read_typed(list_node, "long long")
            # pointer is +16 from "last" list node
            addrs.append(await self.read_typed(list_node + 16, "long long"))

        return addrs

    async def read_linked_list(self, offset: int) -> List[int]:
        list_addr = await self.read_value_from_offset(offset, "long long")
        list_size = await self.read_value_from_offset(offset + 8, "int")

        if list_size < 1:
            return []

        addrs = []
        list_node = await self.read_typed(list_addr, "long long")
        # object starts +16 from node
        addrs.append(list_node + 16)
        # -1 because we've already read one node
        for _ in range(list_size - 1):
            list_node = await self.read_typed(list_node, "long long")
            addrs.append(list_node + 16)
>>>>>>> 08bf8b7d

    async def read_shared_linked_list_from_offset(self, offset: int) -> list[int]:
        address = await self.read_base_address()
        return await self.read_shared_linked_list(address + offset)

    async def read_linked_list_from_offset(self, offset: int) -> list[int]:
        address = await self.read_base_address()
        return await self.read_linked_list(address + offset)


# TODO: move this?
class PropertyClass(MemoryObject):
    async def read_base_address(self) -> int:
        raise NotImplementedError()

    # todo: remove
    async def maybe_read_type_name(self) -> str:
        try:
            return await self.read_type_name()
        except (MemoryReadError, UnicodeDecodeError):
            return ""

    async def read_type_name(self) -> str:
        vtable = await self.read_value_from_offset(0, "long long")
        # first function
        get_class_name = await self.read_typed(vtable, "long long")
        # sometimes is a function with a jmp, sometimes just a body pointer
        maybe_jmp = await self.read_bytes(get_class_name, 5)
        # 233 is 0xE9 (jmp)
        if maybe_jmp[0] == 233:
            offset = struct.unpack("<i", maybe_jmp[1:])[0]
            # 5 is length of this jmp instruction
            actual_get_class_name = get_class_name + offset + 5
        else:
            actual_get_class_name = get_class_name

        # 63 is the length of the function up to the lea instruction
        lea_instruction = actual_get_class_name + 63
        # 48 8D 0D (here)
        lea_target = actual_get_class_name + 66
        rip_offset = await self.read_typed(lea_target, "int")

        # 7 is the size of this line (rip is set at the next instruction when this one is executed)
        type_name_addr = lea_instruction + rip_offset + 7

        # some of the class names can be quite long
        # i.e ClientShadowCreatureLevelTransitionCinematicAction
        return await self.read_null_terminated_string(type_name_addr, 60)<|MERGE_RESOLUTION|>--- conflicted
+++ resolved
@@ -128,11 +128,9 @@
 
     async def read_dynamic_vector_from_offset(
         self, offset: int, data_type: str = "long long"
-<<<<<<< HEAD
     ) -> list[int]:
         address = await self.read_base_address()
         return await self.read_dynamic_vector(address + offset, data_type)
-=======
     ) -> List[int]:
         """
         Read a vector that changes in size
@@ -186,7 +184,19 @@
         for _ in range(list_size - 1):
             list_node = await self.read_typed(list_node, "long long")
             addrs.append(list_node + 16)
->>>>>>> 08bf8b7d
+
+        return addrs
+
+
+class DynamicMemoryObject(MemoryObject):
+    def __init__(self, hook_handler: HookHandler, base_address: int):
+        super().__init__(hook_handler)
+
+        # sanity check
+        if base_address == 0:
+            raise RuntimeError(
+                f"Dynamic object {type(self).__name__} passed 0 base address."
+            )
 
     async def read_shared_linked_list_from_offset(self, offset: int) -> list[int]:
         address = await self.read_base_address()
