import re
import struct
<<<<<<< HEAD
from typing import Any
=======
from typing import Any, Tuple
from warnings import warn
>>>>>>> b39a0363

from loguru import logger

from .memory_handler import MemoryHandler


def pack_to_int_or_longlong(num: int) -> bytes:
    try:
        return struct.pack("<i", num)
    except struct.error:
        return struct.pack("<q", num)


class MemoryHook(MemoryHandler):
    def __init__(self, hook_handler):
        super().__init__(hook_handler.process)
        self.hook_handler = hook_handler
        self.jump_original_bytecode = None

        self.hook_address = None
        self.jump_address = None

        self.jump_bytecode = None
        self.hook_bytecode = None

        # so we can dealloc it on unhook
        self._allocated_addresses = []

    async def alloc(self, size: int) -> int:
        """
        Allocate <size> bytes
        """
        addr = await self.allocate(size)
        self._allocated_addresses.append(addr)
        return addr

    async def prehook(self):
        """
        Called after bytecode is prepared and before written
        """
        pass

    async def posthook(self):
        """
        Called after bytecode is written
        """
        pass

    async def get_jump_address(self, pattern: bytes, module: str = None) -> int:
        """
        gets the address to write jump at
        """
        jump_address = await self.pattern_scan(pattern, module=module)
        return jump_address

    async def get_hook_address(self, size: int) -> int:
        return await self.alloc(size)

    async def get_jump_bytecode(self) -> bytes:
        """
        Gets the bytecode to write to the jump address
        """
        raise NotImplemented()

    async def get_hook_bytecode(self) -> bytes:
        """
        Gets the bytecord to write to the hook address
        """
        raise NotImplemented()

    async def get_pattern(self) -> tuple[bytes, str]:
        raise NotImplemented()

    async def hook(self):
        """
        Writes jump_bytecode to jump address and hook bytecode to hook address
        """
        pattern, module = await self.get_pattern()

        self.jump_address = await self.get_jump_address(pattern, module=module)
        self.hook_address = await self.get_hook_address(50)

        logger.debug(f"Got hook address {self.hook_address} in {type(self)}")
        logger.debug(f"Got jump address {self.jump_address} in {type(self)}")

        self.hook_bytecode = await self.get_hook_bytecode()
        self.jump_bytecode = await self.get_jump_bytecode()

        logger.debug(f"Got hook bytecode {self.hook_bytecode} in {type(self)}")
        logger.debug(f"Got jump bytecode {self.jump_bytecode} in {type(self)}")

        self.jump_original_bytecode = await self.read_bytes(
            self.jump_address, len(self.jump_bytecode)
        )

        logger.debug(
            f"Got jump original bytecode {self.jump_original_bytecode} in {type(self)}"
        )

        await self.prehook()

        await self.write_bytes(self.hook_address, self.hook_bytecode)
        await self.write_bytes(self.jump_address, self.jump_bytecode)

        await self.posthook()

    async def unhook(self):
        """
        Deallocates hook memory and rewrites jump addr to it's original code,
        also called when a client is closed
        """
        logger.debug(
            f"Writing original bytecode {self.jump_original_bytecode} to {self.jump_address}"
        )
        await self.write_bytes(self.jump_address, self.jump_original_bytecode)
        for addr in self._allocated_addresses:
            await self.free(addr)


class AutoBotBaseHook(MemoryHook):
    """
    Subclass of MemoryHook that uses an autobot function for bytes so addresses aren't huge
    """

    async def alloc(self, size: int) -> int:
        # noinspection PyProtectedMember
        return await self.hook_handler._allocate_autobot_bytes(size)

    # TODO: tell handler those bytes are free now?
    async def unhook(self):
        logger.debug(
            f"Writing original bytecode {self.jump_original_bytecode} to {self.jump_address}"
        )
        await self.write_bytes(self.jump_address, self.jump_original_bytecode)


class SimpleHook(AutoBotBaseHook):
    """
    Simple hook for writing hooks that are simple ofc
    """

    pattern = None
    module = "WizardGraphicalClient.exe"
    instruction_length = 5
    exports = None
    noops = 0

    async def get_pattern(self):
        return self.pattern, self.module

    async def get_jump_bytecode(self) -> bytes:
        distance = self.hook_address - self.jump_address

        relitive_jump = distance - 5
        packed_relitive_jump = struct.pack("<i", relitive_jump)

        return b"\xE9" + packed_relitive_jump + (b"\x90" * self.noops)

    async def bytecode_generator(self, packed_exports):
        raise NotImplemented()

    async def get_hook_bytecode(self) -> bytes:
        packed_exports = []
        for export in self.exports:
            # addr = self.alloc(export[1])
            addr = self.hook_handler.process.allocate(export[1])
            setattr(self, export[0], addr)
            packed_addr = pack_to_int_or_longlong(addr)
            packed_exports.append((export[0], packed_addr))

        bytecode = await self.bytecode_generator(packed_exports)

        return_addr = self.jump_address + self.instruction_length

        relitive_return_jump = return_addr - (self.hook_address + len(bytecode)) - 5
        packed_relitive_return_jump = struct.pack("<i", relitive_return_jump)

        bytecode += b"\xE9" + packed_relitive_return_jump

        return bytecode

    async def unhook(self):
        await super().unhook()
        for export in self.exports:
            if getattr(self, export[0], None):
                await self.free(getattr(self, export[0]))


# TODO: depreciate in favor of ClientObject -> behaviors -> animationbehavior -> 0x70 (body)
class PlayerHook(SimpleHook):
    pattern = rb"\xF2\x0F\x10\x40\x58\xF2"
    exports = [("player_struct", 8)]

    async def bytecode_generator(self, packed_exports):
        # We use ecx bc we want 4 bytes only
        bytecode = (
            b"\x51"  # push rcx
            b"\x8B\x88\x74\x04\x00\x00"  # mov ecx,[rax+474]
            # check if player
            b"\x83\xF9\x08"  # cmp ecx,08
            b"\x59"  # pop rcx
            b"\x0F\x85\x0A\x00\x00\x00"  # jne 10 down
            # mov(abs) [addr], rax
            b"\x48\xA3" + packed_exports[0][1] +
            # original code
            b"\xF2\x0F\x10\x40\x58"  # movsd xxmo,[rax+58]
        )
        return bytecode


class PlayerStatHook(SimpleHook):
    pattern = rb"\x2B\xD8\xB8....\x0F\x49\xC3\x48\x83\xC4\x20\x5B\xC3"
    instruction_length = 7
    exports = [("stat_addr", 8)]
    noops = 2

    async def bytecode_generator(self, packed_exports):
        # fmt: off
        bytecode = (
                b"\x50"  # push rax
                b"\x48\x89\xC8"  # mov rax, rcx
                b"\x48\xA3" + packed_exports[0][1] +  # mov qword ptr [stat_export], rax
                b"\x58"  # pop rax
                # original code
                b"\x2B\xD8"  # sub ebx, eax
                b"\xB8\x00\x00\x00\x00"  # mov eax, 0
        )
        # fmt: on
        return bytecode


class QuestHook(SimpleHook):
    pattern = rb".........\xF3\x0F\x11\x45\xE0.........\xF3\x0F\x11\x4D\xE4.........\xF3\x0F\x11\x45\xE8\x48"
    exports = [("cord_struct", 4)]
    noops = 4

    async def bytecode_generator(self, packed_exports):
        # fmt: off
        bytecode = (
                b"\x50"  # push rcx
                b"\x49\x8D\x86\xAC\x0C\x00\x00"  # lea rcx,[r14+CAC]
                b"\x48\xA3" + packed_exports[0][1] +  # mov [export],rcx
                b"\x58"  # pop rcx
                b"\xF3\x41\x0F\x10\x86\xAC\x0C\x00\x00"  # original code
        )
        # fmt: on
        return bytecode


class DuelHook(SimpleHook):
    pattern = rb"\x48\x89...\x48\x89...\x48\x89...\x89\x4C"
    exports = [("current_duel_addr", 8)]

    def __init__(self, *args: Any, **kwargs: Any):
        super().__init__(*args, **kwargs)

        self._log_level_check_address = None

    async def posthook(self):
        # Search above the hook jump address for the log level check.
        block_size = 256
        block = await self.read_bytes(self.jump_address - block_size, block_size)

        found = re.search(rb"\x7E.\xE8....\xE9", block, re.DOTALL)
        if not found:
            # It's unlikely for users to need this patched so a warning should suffice.
            warn(
                "Could not patch DuelHook to run for log levels greater than 100.",
                RuntimeWarning,
            )
        else:
            offset = block_size - found.span()[0]
            self._log_level_check_address = self.jump_address - offset

            # Patch jle with jmp so DuelHook runs regardless of log level.
            await self.write_bytes(self._log_level_check_address, b"\xEB")

    async def unhook(self):
        if self._log_level_check_address:
            await self.write_bytes(self._log_level_check_address, b"\x7E")
            self._log_level_check_address = None
        await super().unhook()

    async def bytecode_generator(self, packed_exports):
        # fmt: off
        bytecode = (
                # what was this compare for?
                # b"\x48\x39\xD1"  # cmp rcx,rdx
                # b"\x0F\x85\x0F\x00\x00\x00"  # jne 15
                b"\x50"  # push rax
                b"\x49\x8B\x07"  # mov rax,[r15]
                b"\x48\xA3" + packed_exports[0][1] +  # mov [current_duel],rax
                b"\x58"  # pop rax
                b"\x48\x89\x5C\x24\x58"  # original instruction
        )
        # fmt: on

        return bytecode


class ClientHook(SimpleHook):
    pattern = (
        rb"\x48......\x48\x8B\x7C\x24\x40\x48\x85\xFF\x74\x29\x8B\xC6\xF0\x0F\xC1\x47\x08\x83\xF8\x01\x75\x1D"
        rb"\x48\x8B\x07\x48\x8B\xCF\xFF\x50\x08\xF0\x0F\xC1\x77\x0C"
    )
    exports = [("current_client_addr", 8)]
    instruction_length = 7
    noops = 2

    async def bytecode_generator(self, packed_exports):
        # fmt: off
        bytecode = (
                # We use rax bc we're using movabs
                b"\x50"  # push rax
                b"\x48\x8B\xC7"  # mov rax,rdi
                b"\x48\xA3" + packed_exports[0][1] +  # mov [current_client], rax
                b"\x58"  # pop rax
                b"\x48\x8B\x9B\xB8\x01\x00\x00"  # original instruction
        )
        # fmt: on

        return bytecode


class RootWindowHook(SimpleHook):
    pattern = rb".......\x48\x8B\x01.......\xFF\x50\x70\x84"
    instruction_length = 7
    noops = 2
    exports = [("current_root_window_addr", 8)]

    async def bytecode_generator(self, packed_exports):
        # fmt: off
        bytecode = (
            b"\x50"  # push rax
            b"\x49\x8B\x87\xD8\x00\x00\x00"  # mov rax,[r15+D8]
            b"\x48\xA3" + packed_exports[0][1] +  # mov [current_root_window_addr], rax
            b"\x58"  # pop rax
            b"\x49\x8B\x8F\xD8\x00\x00\x00"  # original instruction
        )
        # fmt: on

        return bytecode


class RenderContextHook(SimpleHook):
    pattern = rb"..................\xF3\x41\x0F\x10\x28\xF3\x0F\x10\x56\x04\x48\x63\xC1"
    instruction_length = 9
    noops = 4
    exports = [("current_render_context_addr", 8)]

    async def bytecode_generator(self, packed_exports):
        # fmt: off
        bytecode = (
            b"\x50"  # push rax
            b"\x48\x89\xd8"  # mov rax,rbx
            b"\x48\xA3" + packed_exports[0][1] +  # mov [current_ui_scale_addr],rax
            b"\x58"  # pop rax
            b"\xF3\x44\x0F\x10\x8B\x98\x00\x00\x00"  # original instruction
        )
        # fmt: on

        return bytecode


# TODO: fix this hacky class
class User32GetClassInfoBaseHook(AutoBotBaseHook):
    """
    Subclass of MemoryHook that uses the user32.GetClassInfoExA for bytes so addresses arent huge
    """

    AUTOBOT_PATTERN = (
        rb"\x48\x89\x5C\x24\x20\x55\x56\x57\x41\x54\x41\x55\x41\x56\x41\x57........"
        rb"\x48......\x48\x8B\x05.+\x48\x33\xC4.+\x48\x8B\xDA\x4C"
    )
    # rounded down
    AUTOBOT_SIZE = 1200

    _autobot_addr = None
    # How far into the function we are
    _autobot_bytes_offset = 0

    _autobot_original_bytes = None

    # this is really hacky
    _hooked_instances = 0

    async def alloc(self, size: int) -> int:
        if self._autobot_addr is None:
            addr = await self.get_address_from_symbol("user32.dll", "GetClassInfoExA")
            # this is so all instances have the address
            User32GetClassInfoBaseHook._autobot_addr = addr

        if self._autobot_bytes_offset + size > self.AUTOBOT_SIZE:
            raise RuntimeError(
                "Somehow used the entirety of the GetClassInfoExA function"
            )

        if self._autobot_original_bytes is None:
            User32GetClassInfoBaseHook._autobot_original_bytes = await self.read_bytes(
                self._autobot_addr, self.AUTOBOT_SIZE
            )
            # this is so instructions don't collide
            await self.write_bytes(self._autobot_addr, b"\x00" * self.AUTOBOT_SIZE)

        addr = self._autobot_addr + self._autobot_bytes_offset
        User32GetClassInfoBaseHook._autobot_bytes_offset += size

        return addr

    async def hook(self) -> Any:
        User32GetClassInfoBaseHook._hooked_instances += 1
        return await super().hook()

    async def unhook(self):
        User32GetClassInfoBaseHook._hooked_instances -= 1
        await self.write_bytes(self.jump_address, self.jump_original_bytecode)

        if self._hooked_instances == 0:
            await self.write_bytes(self._autobot_addr, self._autobot_original_bytes)
            User32GetClassInfoBaseHook._autobot_bytes_offset = 0


class MouselessCursorMoveHook(User32GetClassInfoBaseHook):
    def __init__(self, memory_handler):
        super().__init__(memory_handler)
        self.mouse_pos_addr = None

        self.toggle_bool_addrs = ()

    async def hook(self):
        """
        Writes jump_bytecode to jump address and hook bytecode to hook address
        """
        User32GetClassInfoBaseHook._hooked_instances += 1

        self.jump_address = await self.get_jump_address()
        self.hook_address = await self.get_hook_address(50)

        logger.debug(f"Got hook address {self.hook_address} in {type(self)}")
        logger.debug(f"Got jump address {self.jump_address} in {type(self)}")

        self.hook_bytecode = await self.get_hook_bytecode()
        self.jump_bytecode = await self.get_jump_bytecode()

        logger.debug(f"Got hook bytecode {self.hook_bytecode} in {type(self)}")
        logger.debug(f"Got jump bytecode {self.jump_bytecode} in {type(self)}")

        self.jump_original_bytecode = await self.read_bytes(
            self.jump_address, len(self.jump_bytecode)
        )

        logger.debug(
            f"Got jump original bytecode {self.jump_original_bytecode} in {type(self)}"
        )

        await self.prehook()

        await self.write_bytes(self.hook_address, self.hook_bytecode)
        await self.write_bytes(self.jump_address, self.jump_bytecode)

        await self.posthook()

    async def posthook(self):
        bool_one_address = await self.pattern_scan(
            rb"\x00\xFF\x50\x18\x66\xC7", module="WizardGraphicalClient.exe"
        )
        bool_two_address = await self.pattern_scan(
            rb"\xC6\x86...\x00.\x33\xFF",
            module="WizardGraphicalClient.exe",
        )

        if bool_one_address is None or bool_two_address is None:
            raise RuntimeError("toogle bool address pattern failed")

        # bool is 6 away from pattern target
        bool_two_address += 6

        self.toggle_bool_addrs = (bool_one_address, bool_two_address)

        await self.write_bytes(bool_one_address, b"\x01")
        await self.write_bytes(bool_two_address, b"\x01")

    async def set_mouse_pos_addr(self):
        self.mouse_pos_addr = await self.allocate(8)

    async def free_mouse_pos_addr(self):
        await self.free(self.mouse_pos_addr)

    async def get_jump_address(self) -> int:
        """
        gets the address to write jump at
        """
        return await self.get_address_from_symbol("user32.dll", "GetCursorPos")

    async def get_jump_bytecode(self) -> bytes:
        # distance = end - start
        distance = self.hook_address - self.jump_address
        relitive_jump = distance - 5  # size of this line
        packed_relitive_jump = struct.pack("<i", relitive_jump)
        return b"\xE9" + packed_relitive_jump

    async def get_hook_bytecode(self) -> bytes:
        await self.set_mouse_pos_addr()
        packed_mouse_pos_addr = pack_to_int_or_longlong(self.mouse_pos_addr)

        # fmt: off
        bytecode = (
                b"\x50"  # push rax
                b"\x48\xA1" + packed_mouse_pos_addr +  # mov rax, mouse_pos
                b"\x48\x89\x01"  # mov [rcx], rax
                b"\x58"  # pop rax
                b"\xC3"  # ret
        )
        # fmt: on

        return bytecode

    async def unhook(self):
        await super().unhook()
        await self.free_mouse_pos_addr()
        for bool_addr in self.toggle_bool_addrs:
            await self.write_bytes(bool_addr, b"\x00")<|MERGE_RESOLUTION|>--- conflicted
+++ resolved
@@ -1,15 +1,11 @@
 import re
 import struct
-<<<<<<< HEAD
-from typing import Any
-=======
 from typing import Any, Tuple
 from warnings import warn
->>>>>>> b39a0363
 
 from loguru import logger
 
-from .memory_handler import MemoryHandler
+from .memory_reader import MemoryReader
 
 
 def pack_to_int_or_longlong(num: int) -> bytes:
@@ -19,7 +15,7 @@
         return struct.pack("<q", num)
 
 
-class MemoryHook(MemoryHandler):
+class MemoryHook(MemoryReader):
     def __init__(self, hook_handler):
         super().__init__(hook_handler.process)
         self.hook_handler = hook_handler
@@ -76,7 +72,7 @@
         """
         raise NotImplemented()
 
-    async def get_pattern(self) -> tuple[bytes, str]:
+    async def get_pattern(self) -> Tuple[bytes, str]:
         raise NotImplemented()
 
     async def hook(self):
@@ -194,7 +190,6 @@
                 await self.free(getattr(self, export[0]))
 
 
-# TODO: depreciate in favor of ClientObject -> behaviors -> animationbehavior -> 0x70 (body)
 class PlayerHook(SimpleHook):
     pattern = rb"\xF2\x0F\x10\x40\x58\xF2"
     exports = [("player_struct", 8)]
