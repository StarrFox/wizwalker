<<<<<<< HEAD
import re
=======
import asyncio
import functools
import regex
>>>>>>> d6387095
import struct
from enum import Enum
from typing import Any, Type

import pefile
import pymem
import pymem.exception
import pymem.process
import pymem.ressources.structure
from loguru import logger

from wizwalker import (
    AddressOutOfRange,
    ClientClosedError,
    MemoryReadError,
    MemoryWriteError,
    PatternFailed,
    PatternMultipleResults,
    WizWalkerMemoryError,
    XYZ,
    type_format_dict,
    utils,
)


MAX_STRING = 5_000


class MemoryHandler:
    """
    Represents anything that needs to read/write from/to memory
    """

    def __init__(self, process: pymem.Pymem):
        self.process = process

        self._symbol_table = {}

    @property
    def is_running(self) -> bool:
        """
        If the process we're reading/writing to/from is running
        """
        return utils.check_if_process_running(self.process.process_handle)

    def _get_symbols(self, file_path: str, *, force_reload: bool = False):
        if (dll_table := self._symbol_table.get(file_path)) and not force_reload:
            return dll_table

        # exe_path = utils.get_wiz_install() / "Bin" / "WizardGraphicalClient.exe"
        pe = pefile.PE(file_path)

        symbols = {}

        # noinspection PyUnresolvedReferences
        for exp in pe.DIRECTORY_ENTRY_EXPORT.symbols:
            if exp.name:
                symbols[exp.name.decode()] = exp.address

            else:
                symbols[f"Ordinal {exp.ordinal}"] = exp.address

        self._symbol_table[file_path] = symbols
        return symbols

    @staticmethod
    def _scan_page_return_all(handle, address, pattern):
        mbi = pymem.memory.virtual_query(handle, address)
        next_region = mbi.BaseAddress + mbi.RegionSize
        allowed_protections = [
            pymem.ressources.structure.MEMORY_PROTECTION.PAGE_EXECUTE_READ,
            pymem.ressources.structure.MEMORY_PROTECTION.PAGE_EXECUTE_READWRITE,
            pymem.ressources.structure.MEMORY_PROTECTION.PAGE_READWRITE,
            pymem.ressources.structure.MEMORY_PROTECTION.PAGE_READONLY,
        ]
        if (
            mbi.state != pymem.ressources.structure.MEMORY_STATE.MEM_COMMIT
            or mbi.protect not in allowed_protections
        ):
            return next_region, None

        page_bytes = pymem.memory.read_bytes(handle, address, mbi.RegionSize)

        found = []

        for match in regex.finditer(pattern, page_bytes, regex.DOTALL):
            found_address = address + match.span()[0]
            found.append(found_address)

        return next_region, found

    def _scan_all(
        self,
        handle: int,
        pattern: bytes,
        return_multiple: bool = False,
    ):
        next_region = 0

        found = []
        while next_region < 0x7FFFFFFF0000:
            next_region, page_found = self._scan_page_return_all(
                handle, next_region, pattern
            )
            if page_found:
                found += page_found

            if not return_multiple and found:
                break

        return found

    def _scan_entire_module(self, handle, module, pattern):
        base_address = module.lpBaseOfDll
        max_address = module.lpBaseOfDll + module.SizeOfImage
        page_address = base_address

        found = []
        while page_address < max_address:
            page_address, page_found = self._scan_page_return_all(
                handle, page_address, pattern
            )
            if page_found:
                found += page_found

        return found

    async def pattern_scan(
        self, pattern: bytes, *, module: str = None, return_multiple: bool = False
    ) -> list | int:
        """
        Scan for a pattern

        Args:
            pattern: The byte pattern to search for
            module: What module to search or None to search all
            return_multiple: If multiple results should be returned

        Raises:
            PatternFailed: If the pattern returned no results
            PatternMultipleResults: If the pattern returned multiple results and return_multple is False

        Returns:
            A list of results if return_multple is True otherwise one result
        """
        if module:
            module = pymem.process.module_from_name(self.process.process_handle, module)
            found_addresses = await utils.run_in_executor(
                self._scan_entire_module,
                self.process.process_handle,
                module,
                pattern,
            )

        else:
            found_addresses = await utils.run_in_executor(
                self._scan_all,
                self.process.process_handle,
                pattern,
                return_multiple,
            )

        logger.debug(
            f"Got results (first 10) {found_addresses[:10]} from pattern {pattern}"
        )
        if (found_length := len(found_addresses)) == 0:
            raise PatternFailed(pattern)
        elif found_length > 1 and not return_multiple:
            raise PatternMultipleResults(f"Got {found_length} results for {pattern}")
        elif return_multiple:
            return found_addresses
        else:
            return found_addresses[0]

    async def get_address_from_symbol(
        self,
        module_name: str,
        symbol_name: str,
        *,
        module_dir: str = None,
        force_reload: bool = False,
    ) -> int:
        """
        Get an addres from a module using it's symbol

        Args:
            module_name: Name of the module
            symbol_name: Name of the symbol
            module_dir: Dir the module is within
            force_reload: Force export table reload

        Returns:
            The address of the symbol in memory

        Raises:
            ValueError: No symbol/module with that name
        """
        if not module_dir:
            module_dir = utils.get_system_directory()

        file_path = module_dir / module_name

        if not file_path.exists():
            raise ValueError(f"No module named {module_name}")

        symbols = await utils.run_in_executor(
            self._get_symbols, file_path, force_reload=force_reload
        )

        if not (symbol := symbols.get(symbol_name)):
            raise ValueError(f"No symbol named {symbol_name} in module {module_name}")

        module = pymem.process.module_from_name(
            self.process.process_handle, module_name
        )

        return module.lpBaseOfDll + symbol

    async def allocate(self, size: int) -> int:
        """
        Allocate some bytes

        Args:
            size: The number of bytes to allocate

        Returns:
            The allocated address
        """
        return await utils.run_in_executor(self.process.allocate, size)

    async def free(self, address: int):
        """
        Free some bytes

        Args:
             address: The address to free
        """
        await utils.run_in_executor(self.process.free, address)

    async def read_bytes(self, address: int, size: int) -> bytes:
        """
        Read some bytes from memory

        Args:
            address: The address to read from
            size: The number of bytes to read

        Raises:
            ClientClosedError: If the client is closed
            MemoryReadError: If there was an error reading memory
            AddressOutOfRange: If the addrress is out of bounds
        """
        if not 0 < address <= 0x7FFFFFFFFFFFFFFF:
            raise AddressOutOfRange(address)

        try:
            return await utils.run_in_executor(self.process.read_bytes, address, size)
        except pymem.exception.MemoryReadError:
            # we don't want to run is running for every read
            # so we just check after we error
            if not self.is_running:
                raise ClientClosedError()
            else:
                raise MemoryReadError(address)

    async def write_bytes(self, address: int, value: bytes):
        """
        Write bytes to memory

        Args:
            address: The address to write to
            value: The bytes to write
        """
        size = len(value)
        logger.debug(f"Writing bytes {value} to address {address} with size {size}")
        try:
            await utils.run_in_executor(
                self.process.write_bytes,
                address,
                value,
                size,
            )
        except pymem.exception.MemoryWriteError:
            # see read_bytes
            if not self.is_running:
                raise ClientClosedError()
            else:
                raise MemoryWriteError(address)

    async def read_typed(self, address: int, data_type: str) -> Any:
        """
        Read typed bytes from memory

        Args:
            address: The address to read from
            data_type: The type to read (defined in constants)

        Returns:
            The converted data type
        """
        type_format = type_format_dict.get(data_type)
        if type_format is None:
            raise ValueError(f"{data_type} is not a valid data type")

        data = await self.read_bytes(address, struct.calcsize(type_format))
        return struct.unpack(type_format, data)[0]

    async def write_typed(self, address: int, value: Any, data_type: str):
        """
        Write typed bytes to memory

        Args:
            address: The address to write to
            value: The value to convert and then write
            data_type: The data type to convert to
        """
        type_format = type_format_dict.get(data_type)
        if type_format is None:
            raise ValueError(f"{data_type} is not a valid data type")

        packed_data = struct.pack(type_format, value)
        await self.write_bytes(address, packed_data)

    async def read_null_terminated_string(
        self, address: int, max_size: int = 20, encoding: str = "utf-8"
    ):
        search_bytes = await self.read_bytes(address, max_size)
        string_end = search_bytes.find(b"\x00")

        if string_end == 0:
            return ""
        elif string_end == -1:
            raise MemoryReadError(f"Couldn't read string at {address}; no end byte.")

        # Don't include the 0 byte
        string_bytes = search_bytes[:string_end]
        return string_bytes.decode(encoding)

    async def read_wide_string(self, address: int, encoding: str = "utf-16") -> str:
        string_len = await self.read_typed(address + 16, "int")
        if string_len == 0:
            return ""

        # wide chars take 2 bytes
        string_len *= 2

        # wide strings larger than 8 bytes are pointers
        if string_len >= 8:
            string_address = await self.read_typed(address, "long long")
        else:
            string_address = address

        try:
            return (await self.read_bytes(string_address, string_len)).decode(encoding)
        except UnicodeDecodeError:
            return ""

    async def write_wide_string(
        self, address: int, string: str, encoding: str = "utf-8"
    ):
        string_len_addr = address + 16
        encoded = string.encode(encoding)
        # len(encoded) instead of string bc it can be larger in some encodings
        string_len = len(encoded)

        current_string_len = await self.read_typed(address + 16, "int")

        # we need to create a pointer to the string data
        if string_len >= 7 > current_string_len:
            # +1 for 0 byte after
            pointer_address = await self.allocate(string_len + 1)

            # need 0 byte for some c++ null termination standard
            await self.write_bytes(pointer_address, encoded + b"\x00")
            await self.write_typed(address, pointer_address, "long long")

        # string is already a pointer
        elif string_len >= 7 and current_string_len >= 8:
            pointer_address = await self.read_typed(address, "long long")
            await self.write_bytes(pointer_address, encoded + b"\x00")

        # normal buffer string
        else:
            await self.write_bytes(address, encoded + b"\x00")

        await self.write_typed(string_len_addr, string_len, "int")

    async def read_wchar(self, address: int):
        data = await self.read_bytes(address, 2)
        return data.decode("utf-16")

    async def write_wchar(self, address: int, wchar: str):
        data = wchar.encode("utf-16")
        await self.write_bytes(address, data)

    async def read_string(
        self, address: int, encoding: str = "utf-8", *, sso_size: int = 16
    ) -> str:
        string_len = await self.read_typed(address + 16, "int")

        if not 1 <= string_len <= MAX_STRING:
            return ""

        # strings larger than 16 bytes are pointers
        if string_len >= sso_size:
            string_address = await self.read_typed(address, "long long")
        else:
            string_address = address

        try:
            return (await self.read_bytes(string_address, string_len)).decode(encoding)
        except UnicodeDecodeError:
            return ""

    async def write_string(self, address: int, string: str, encoding: str = "utf-8"):
        string_len_addr = address + 16
        encoded = string.encode(encoding)
        # len(encoded) instead of string bc it can be larger in some encodings
        string_len = len(encoded)

        current_string_len = await self.read_typed(address + 16, "int")

        # we need to create a pointer to the string data
        if string_len >= 15 > current_string_len:
            # +1 for 0 byte after
            pointer_address = await self.allocate(string_len + 1)

            # need 0 byte for some c++ null termination standard
            await self.write_bytes(pointer_address, encoded + b"\x00")
            await self.write_typed(address, pointer_address, "long long")

        # string is already a pointer
        elif string_len >= 15 and current_string_len >= 15:
            pointer_address = await self.read_typed(address, "long long")
            await self.write_bytes(pointer_address, encoded + b"\x00")

        # normal buffer string
        else:
            await self.write_bytes(address, encoded + b"\x00")

        await self.write_typed(string_len_addr, string_len, "int")

    async def read_vector(self, address, size: int = 3, data_type: str = "float"):
        type_str = type_format_dict[data_type].replace("<", "")
        size_per_type = struct.calcsize(type_str)

        vector_bytes = await self.read_bytes(address, size_per_type * size)

        return struct.unpack("<" + type_str * size, vector_bytes)

    async def write_vector(
        self, address: int, value: tuple, size: int = 3, data_type: str = "float"
    ):
        type_str = type_format_dict[data_type].replace("<", "")
        packed_bytes = struct.pack("<" + type_str * size, *value)
        await self.write_bytes(address, packed_bytes)

    async def read_xyz(self, offset: int) -> XYZ:
        x, y, z = await self.read_vector(offset)
        return XYZ(x, y, z)

    async def write_xyz(self, offset: int, xyz: XYZ):
        await self.write_vector(offset, (xyz.x, xyz.y, xyz.z))

    async def read_enum(self, address, enum: Type[Enum]):
        value = await self.read_typed(address, "int")
        try:
            res = enum(value)
        except ValueError:
            raise WizWalkerMemoryError(
                f"{value} is not a valid value of {enum.__name__}"
            )
        else:
            return res

    async def write_enum(self, address, value: Enum):
        await self.write_typed(address, value.value, "int")

    async def read_shared_vector(
        self, address: int, *, max_size: int = 1000
    ) -> list[int]:
        start_address = await self.read_typed(address, "long long")
        end_address = await self.read_typed(address + 8, "long long")
        size = end_address - start_address

        element_number = size // 16

        if size == 0:
            return []

        # dealloc
        if size < 0:
            return []

        if element_number > max_size:
            raise ValueError(f"Size was {element_number} and the max was {max_size}")

        try:
            shared_pointers_data = await self.read_bytes(start_address, size)
        except (ValueError, AddressOutOfRange, MemoryError):
            return []

        pointers = []
        data_pos = 0
        # Shared pointers are 16 in length
        for _ in range(element_number):
            # fmt: off
            shared_pointer_data = shared_pointers_data[data_pos: data_pos + 16]
            # fmt: on

            # first 8 bytes are the address
            pointers.append(struct.unpack("<q", shared_pointer_data[:8])[0])

            data_pos += 16

        return pointers

    # note: dynamic actually has no meaning here
    # is just a pointer to
    async def read_dynamic_vector(
        self, address: int, data_type: str = "long long"
    ) -> list[int]:
        """
        Read a vector that changes in size
        """
        start_address = await self.read_typed(address, "long long")
        end_address = await self.read_typed(address + 8, "long long")

        type_str = type_format_dict[data_type].replace("<", "")
        size_per_type = struct.calcsize(type_str)

        size = (end_address - start_address) // size_per_type

        if size == 0:
            return []

        current_address = start_address
        pointers = []
        for _ in range(size):
            pointers.append(await self.read_typed(current_address, data_type))

            current_address += size_per_type

        return pointers

    async def read_shared_linked_list(self, address: int) -> list[int]:
        list_addr = await self.read_typed(address, "long long")
        list_size = await self.read_typed(address + 8, "int")

        addrs = []
        next_node_addr = list_addr
        for _ in range(list_size):
            list_node = await self.read_typed(next_node_addr, "long long")
            next_node_addr = await self.read_typed(list_node, "long long")
            # pointer is +16 from "last" list node
            addrs.append(await self.read_typed(list_node + 16, "long long"))

        return addrs

    async def read_linked_list(self, address: int) -> list[int]:
        list_addr = await self.read_typed(address, "long long")
        list_size = await self.read_typed(address + 8, "int")

        addrs = []
        next_node_addr = list_addr
        for _ in range(list_size):
            list_node = await self.read_typed(next_node_addr, "long long")
            next_node_addr = await self.read_typed(list_node, "long long")
            # object starts +16 from "last" list node
            addrs.append(list_node + 16)

        return addrs<|MERGE_RESOLUTION|>--- conflicted
+++ resolved
@@ -1,10 +1,4 @@
-<<<<<<< HEAD
-import re
-=======
-import asyncio
-import functools
 import regex
->>>>>>> d6387095
 import struct
 from enum import Enum
 from typing import Any, Type
