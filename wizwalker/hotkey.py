import asyncio
import ctypes
import ctypes.wintypes
from contextlib import suppress
from enum import IntFlag
from typing import Callable

from wizwalker.constants import Keycode, user32


MAX_HOTKEY_ID = 0xBFFF


class _GlobalHotkeyIdentifierManager:
    def __init__(self):
        self.hotkey_id_list = []
        self.hotkey_lock = asyncio.Lock()

    async def get_id(self) -> int:
        # so an id isn't given out twice
        async with self.hotkey_lock:
            if (id_list_len := len(self.hotkey_id_list)) == MAX_HOTKEY_ID:
                raise RuntimeError(f"Max hotkey id of {MAX_HOTKEY_ID} reached")

            # all True
            if sum(self.hotkey_id_list) == id_list_len:
                self.hotkey_id_list.append(True)
                return id_list_len + 1

            # at least one False
            else:
                index = self.hotkey_id_list.index(False)
                self.hotkey_id_list[index] = True
                return index + 1

    async def free_id(self, hotkey_id: int):
        async with self.hotkey_lock:
            self.hotkey_id_list[hotkey_id - 1] = False

            # all False
            if sum(self.hotkey_id_list) == 0:
                self.hotkey_id_list = []


_hotkey_id_manager = _GlobalHotkeyIdentifierManager()


class _GlobalHotkeyMessageLoop:
    def __init__(self):
        self.messages = []
        self.message_loop_task = None
        self.connected_instances = 0
        self._message_loop_delay = 0.1

    async def check_for_message(self, keycode: int, modifiers: int) -> bool:
        if (keycode, modifiers) in self.messages:
            self.messages.remove((keycode, modifiers))
            return True

        return False

    async def message_loop(self):
        while True:
            # https://docs.microsoft.com/en-us/windows/win32/api/winuser/nf-winuser-peekmessagew
            message = ctypes.wintypes.MSG()
            is_message = user32.PeekMessageW(
                ctypes.byref(message), None, 0x311, 0x314, 1,
            )

            if is_message:
                # get lower 16 bits
                modifiers = message.lParam & 0b1111111111111111
                # get higher 16 bits
                keycode = message.lParam >> 16

                self.messages.append((keycode, modifiers))

                user32.DispatchMessageW(ctypes.byref(message))

            await asyncio.sleep(self._message_loop_delay)

    def connect(self):
        if not self.message_loop_task:
            self.message_loop_task = asyncio.create_task(self.message_loop())

        self.connected_instances += 1

    def disconnect(self):
        self.connected_instances -= 1

        if self.connected_instances == 0:
            if self.message_loop_task:
                with suppress(asyncio.CancelledError):
                    self.message_loop_task.cancel()

    def set_message_loop_delay(self, new_delay: float):
        self._message_loop_delay = new_delay


_hotkey_message_loop = _GlobalHotkeyMessageLoop()


class ModifierKeys(IntFlag):
    """
    Key modifiers
    """

    ALT = 0x1
    CTRL = 0x2
    NOREPEAT = 0x4000
    SHIFT = 0x4


<<<<<<< HEAD
# TODO: fix issue with non-norepeats taking up message queue
=======
# TODO: remove in 2.0
class Hotkey:
    """
    A hotkey to be listened to

    Args:
        keycode: Keycode to listen for
        callback: Coroutine to run when the key is pressed
        modifiers: Key modifiers to apply
    """

    def __init__(
        self,
        keycode: Keycode,
        callback: Callable,
        *,
        modifiers: Union[ModifierKeys, int] = 0,
    ):
        self.keycode = keycode
        self.modifiers = modifiers
        self.callback = callback


# TODO: remove in 2.0, make sure to also remove janus requirement
class Listener:
    """
    Hotkey listener

    Args:
        hotkeys: list of Hotkeys to be listened for
        loop: The event loop to use; defaults to current

    Examples:
        .. code-block:: py

                import asyncio

                from wizwalker import Hotkey, Keycode, Listener


                async def main():
                    async def callback():
                        print("a was pressed")

                    hotkey = Hotkey(Keycode.A, callback)
                    listener = Listener(hotkey)

                    listener.listen_forever()

                    # your program here
                    while True:
                        await asyncio.sleep(1)



                if __name__ == "__main__":
                    asyncio.run(main())
    """

    def __init__(self, *hotkeys: Hotkey):
        self.ready = False

        self._loop = asyncio.get_event_loop()
        self._hotkeys = hotkeys
        self._callbacks = {}
        self._queue = None
        self._message_task = None
        self._id_counter = 1
        self._closed = False

    def listen_forever(self) -> asyncio.Task:
        """
        return a task listening to events
        """
        return asyncio.create_task(self._listen_forever_loop())

    async def _listen_forever_loop(self):
        while True:
            await self.listen()

    async def listen(self):
        """
        Listen for one event
        """
        self._queue = janus.Queue()
        if self._message_task is None:
            self._message_task = self._loop.run_in_executor(None, self._add_and_listen)

        message = await self._queue.async_q.get()
        keycode, modifiers = message.split("|")
        keycode = int(keycode)
        modifiers = int(modifiers)

        # TODO: add to self._tasks and cancel in self.close
        self._loop.create_task(self._callbacks[(keycode, modifiers)]())

    # async for future proofing
    async def close(self):
        self._closed = True

    def _add_and_listen(self):
        if not self.ready:
            self._add_hotkeys()
        self.ready = True

        while True:
            # https://docs.microsoft.com/en-us/windows/win32/api/winuser/nf-winuser-peekmessagew
            message = ctypes.wintypes.MSG()
            is_message = user32.PeekMessageW(
                ctypes.byref(message), None, 0x311, 0x314, 1,
            )

            if is_message:
                modifiers = message.lParam & 0b1111111111111111
                keycode = message.lParam >> 16

                self._queue.sync_q.put(f"{keycode}|{modifiers}")

                user32.DispatchMessageW(ctypes.byref(message))

            else:
                if self._closed:
                    break

    def _add_hotkeys(self):
        for hotkey in self._hotkeys:
            if self._register_hotkey(hotkey.keycode.value, int(hotkey.modifiers)):
                # No repeat is not included in the return message
                no_norepeat = hotkey.modifiers & ~ModifierKeys.NOREPEAT
                self._callbacks[(hotkey.keycode.value, no_norepeat)] = hotkey.callback

            else:
                raise HotkeyAlreadyRegistered(
                    f"{hotkey.keycode} with modifers {hotkey.modifiers}"
                )

    def _register_hotkey(self, keycode: int, modifiers: int = 0) -> bool:
        res = user32.RegisterHotKey(None, self._id_counter, modifiers, keycode)
        self._id_counter += 1

        return res != 0


>>>>>>> c3e796cd
class HotkeyListener:
    """
    Examples:
        .. code-block:: py

                import asyncio

                from wizwalker import Keycode, HotkeyListener, ModifierKeys


                async def main():
                    listener = HotkeyListener()

                    async def callback():
                        print("a was pressed; removing it")
                        await listener.remove_hotkey(Keycode.A, modifiers=ModifierKeys.NOREPEAT)

                    await listener.add_hotkey(Keycode.A, callback, modifiers=ModifierKeys.NOREPEAT)

                    listener.start()

                    try:
                        # your program here
                        while True:
                            await asyncio.sleep(1)

                    finally:
                        await listener.stop()


                if __name__ == "__main__":
                    asyncio.run(main())
    """

    def __init__(self, *, sleep_time: float = 0.1):
        self.sleep_time = sleep_time

        self._hotkeys = {}
        self._callbacks = {}
        self._callback_tasks = []

        self._message_loop_task = None

    @property
    def is_running(self) -> bool:
        """
        If this hotkey listener is running
        """
        return self._message_loop_task is not None

    async def start(self):
        """
        Start the listener
        """
        if self._message_loop_task:
            raise ValueError("This listener has already been started")

        _hotkey_message_loop.connect()

        self._message_loop_task = asyncio.create_task(self._message_loop())

        for keycode, modifiers in self._hotkeys:
            await self._register_hotkey(keycode, modifiers)

    async def stop(self):
        """
        Stop the listener
        """
        _hotkey_message_loop.disconnect()

        for hotkey_id in self._hotkeys.values():
            res = user32.UnregisterHotKey(None, hotkey_id)

            if res != 0:
                await _hotkey_id_manager.free_id(hotkey_id)

        with suppress(asyncio.CancelledError):
            if self._message_loop_task:
                self._message_loop_task.cancel()
                self._message_loop_task = None

            for task in self._callback_tasks:
                task.cancel()

    async def add_hotkey(
        self, key: Keycode, callback: Callable, *, modifiers: ModifierKeys = 0
    ):
        """
        Add a hotkey to listen for

        Args:
            key: The keycode to use
            callback: The hotkey callback
            modifiers: The hotkey modifer keys
        """
        if await self._register_hotkey(key.value, int(modifiers)):
            # No repeat is not included in the return message
            no_norepeat = modifiers & ~ModifierKeys.NOREPEAT
            self._callbacks[(key.value, no_norepeat)] = callback

        else:
            raise ValueError(f"{key} with modifers {modifiers} already registered")

    async def remove_hotkey(self, key: Keycode, *, modifiers: ModifierKeys = 0):
        """
        Remove a hotkey from this listener

        Args:
            key: The keycode of the hotkey to stop listening to
            modifiers: Modifers of the hotkey to stop listening to
        """
        if self._hotkeys.get((key.value, modifiers)) is None:
            raise ValueError(
                f"No hotkey registered for key {key} with modifiers {modifiers}"
            )

        if not await self._unregister_hotkey(key.value, int(modifiers)):
            raise ValueError(
                f"Unregistering hotkey failure for key {key} with modifiers {modifiers}"
            )

        del self._hotkeys[(key.value, modifiers)]

    @staticmethod
    async def set_global_message_loop_delay(delay: float):
        """
        Set the global message loop delay

        Args:
            delay: The message loop delay
        """
        _hotkey_message_loop.set_message_loop_delay(delay)

    # async so it isn't a breaking change later
    async def clear(self):
        """
        Remove all hotkeys from this listener
        """
        for hotkey_id in self._hotkeys.values():
            res = user32.UnregisterHotKey(None, hotkey_id)

            if res != 0:
                await _hotkey_id_manager.free_id(hotkey_id)

        self._callbacks = {}
        self._hotkeys = {}

    async def _message_loop(self):
        while True:
            for keycode, modifiers in self._callbacks.keys():
                if await _hotkey_message_loop.check_for_message(keycode, modifiers):
                    await self._handle_hotkey(keycode, modifiers)

            await asyncio.sleep(self.sleep_time)

    async def _handle_hotkey(self, keycode: int, modifiers: int):
        self._callback_tasks.append(
            asyncio.create_task(self._callbacks[(keycode, modifiers)]())
        )

    async def _register_hotkey(self, keycode: int, modifiers: int = 0) -> bool:
        hotkey_id = await _hotkey_id_manager.get_id()
        # https://docs.microsoft.com/en-us/windows/win32/api/winuser/nf-winuser-registerhotkey
        res = user32.RegisterHotKey(None, hotkey_id, modifiers, keycode)

        success = res != 0

        if success:
            self._hotkeys[(keycode, modifiers)] = hotkey_id

        else:
            await _hotkey_id_manager.free_id(hotkey_id)

        return success

    async def _unregister_hotkey(self, keycode: int, modifiers: int = 0):
        hotkey_id = self._hotkeys[(keycode, modifiers)]

        # https://docs.microsoft.com/en-us/windows/win32/api/winuser/nf-winuser-unregisterhotkey
        res = user32.UnregisterHotKey(None, hotkey_id)

        success = res != 0

        if success:
            await _hotkey_id_manager.free_id(hotkey_id)

        return success<|MERGE_RESOLUTION|>--- conflicted
+++ resolved
@@ -111,153 +111,7 @@
     SHIFT = 0x4
 
 
-<<<<<<< HEAD
 # TODO: fix issue with non-norepeats taking up message queue
-=======
-# TODO: remove in 2.0
-class Hotkey:
-    """
-    A hotkey to be listened to
-
-    Args:
-        keycode: Keycode to listen for
-        callback: Coroutine to run when the key is pressed
-        modifiers: Key modifiers to apply
-    """
-
-    def __init__(
-        self,
-        keycode: Keycode,
-        callback: Callable,
-        *,
-        modifiers: Union[ModifierKeys, int] = 0,
-    ):
-        self.keycode = keycode
-        self.modifiers = modifiers
-        self.callback = callback
-
-
-# TODO: remove in 2.0, make sure to also remove janus requirement
-class Listener:
-    """
-    Hotkey listener
-
-    Args:
-        hotkeys: list of Hotkeys to be listened for
-        loop: The event loop to use; defaults to current
-
-    Examples:
-        .. code-block:: py
-
-                import asyncio
-
-                from wizwalker import Hotkey, Keycode, Listener
-
-
-                async def main():
-                    async def callback():
-                        print("a was pressed")
-
-                    hotkey = Hotkey(Keycode.A, callback)
-                    listener = Listener(hotkey)
-
-                    listener.listen_forever()
-
-                    # your program here
-                    while True:
-                        await asyncio.sleep(1)
-
-
-
-                if __name__ == "__main__":
-                    asyncio.run(main())
-    """
-
-    def __init__(self, *hotkeys: Hotkey):
-        self.ready = False
-
-        self._loop = asyncio.get_event_loop()
-        self._hotkeys = hotkeys
-        self._callbacks = {}
-        self._queue = None
-        self._message_task = None
-        self._id_counter = 1
-        self._closed = False
-
-    def listen_forever(self) -> asyncio.Task:
-        """
-        return a task listening to events
-        """
-        return asyncio.create_task(self._listen_forever_loop())
-
-    async def _listen_forever_loop(self):
-        while True:
-            await self.listen()
-
-    async def listen(self):
-        """
-        Listen for one event
-        """
-        self._queue = janus.Queue()
-        if self._message_task is None:
-            self._message_task = self._loop.run_in_executor(None, self._add_and_listen)
-
-        message = await self._queue.async_q.get()
-        keycode, modifiers = message.split("|")
-        keycode = int(keycode)
-        modifiers = int(modifiers)
-
-        # TODO: add to self._tasks and cancel in self.close
-        self._loop.create_task(self._callbacks[(keycode, modifiers)]())
-
-    # async for future proofing
-    async def close(self):
-        self._closed = True
-
-    def _add_and_listen(self):
-        if not self.ready:
-            self._add_hotkeys()
-        self.ready = True
-
-        while True:
-            # https://docs.microsoft.com/en-us/windows/win32/api/winuser/nf-winuser-peekmessagew
-            message = ctypes.wintypes.MSG()
-            is_message = user32.PeekMessageW(
-                ctypes.byref(message), None, 0x311, 0x314, 1,
-            )
-
-            if is_message:
-                modifiers = message.lParam & 0b1111111111111111
-                keycode = message.lParam >> 16
-
-                self._queue.sync_q.put(f"{keycode}|{modifiers}")
-
-                user32.DispatchMessageW(ctypes.byref(message))
-
-            else:
-                if self._closed:
-                    break
-
-    def _add_hotkeys(self):
-        for hotkey in self._hotkeys:
-            if self._register_hotkey(hotkey.keycode.value, int(hotkey.modifiers)):
-                # No repeat is not included in the return message
-                no_norepeat = hotkey.modifiers & ~ModifierKeys.NOREPEAT
-                self._callbacks[(hotkey.keycode.value, no_norepeat)] = hotkey.callback
-
-            else:
-                raise HotkeyAlreadyRegistered(
-                    f"{hotkey.keycode} with modifers {hotkey.modifiers}"
-                )
-
-    def _register_hotkey(self, keycode: int, modifiers: int = 0) -> bool:
-        res = user32.RegisterHotKey(None, self._id_counter, modifiers, keycode)
-        self._id_counter += 1
-
-        return res != 0
-
-
->>>>>>> c3e796cd
 class HotkeyListener:
     """
     Examples:
