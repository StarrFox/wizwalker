--- conflicted
+++ resolved
@@ -41,13 +41,4 @@
 
 
 if __name__ == "__main__":
-<<<<<<< HEAD
-    quester = Quester()
-    try:
-        asyncio.run(quester.run())
-    finally:
-        print("Exiting")
-        asyncio.run(quester.close())
-=======
-    asyncio.run(main())
->>>>>>> d8f749e2
+    asyncio.run(main())